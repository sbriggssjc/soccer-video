"""Fit lightweight polynomial expressions for FFmpeg crop automation."""
from __future__ import annotations

import argparse
import csv
from pathlib import Path
from typing import Dict, List, Optional, Sequence, Tuple

import numpy as np
import yaml


def _finite_mask(*arrs: np.ndarray) -> np.ndarray:
    m = np.ones_like(arrs[0], dtype=bool)
    for a in arrs:
        m &= np.isfinite(a)
    return m


def _nan_to(val, fallback):
    v = np.asarray(val, dtype=np.float64)
    bad = ~np.isfinite(v)
    if np.isscalar(fallback):
        v[bad] = float(fallback)
    else:
        fb = np.asarray(fallback, dtype=np.float64)
        v[bad] = fb[bad]
    return v


def safe_norm(v, eps: float = 1e-9) -> np.ndarray:
    v = np.asarray(v, dtype=np.float64)
    n = np.linalg.norm(v, axis=-1)
    return np.maximum(n, eps)


def safe_smoothstep(e0: float, e1: float, x) -> np.ndarray:
    x = np.clip((x - e0) / max(e1 - e0, 1e-9), 0.0, 1.0)
    return x * x * (3 - 2 * x)


def safe_polyfit(x, y, deg: int, min_pts: Optional[int] = None):
    x = np.asarray(x, dtype=np.float64)
    y = np.asarray(y, dtype=np.float64)
    m = _finite_mask(x, y)
    x2, y2 = x[m], y[m]
    need = (deg + 1) if min_pts is None else max(min_pts, deg + 1)
    if x2.size < need:
        for d in range(min(deg, 5), -1, -1):
            if x2.size >= d + 1:
                return np.polyfit(x2, y2, d).tolist(), d
        return [float(np.nanmean(y2)) if y2.size else 0.0], 0
    return np.polyfit(x2, y2, deg).tolist(), deg


def savgol_smooth_series(series: Sequence[float], window: int, order: int = 3) -> np.ndarray:
    arr = np.asarray(series, dtype=np.float64)
    n = len(arr)
    if n == 0 or window <= 2:
        return arr.copy()
    window = max(3, int(window))
    if window % 2 == 0:
        window += 1
    window = min(window, n if n % 2 == 1 else n - 1 if n > 1 else n)
    if window <= 2:
        return arr.copy()
    order = int(max(1, min(order, window - 1)))
    half = window // 2
    smoothed = np.empty_like(arr)
    for idx in range(n):
        start = max(0, idx - half)
        end = min(n, start + window)
        if end - start < window:
            start = max(0, end - window)
        segment = arr[start:end]
        if segment.size <= order:
            smoothed[idx] = arr[idx]
            continue
        x = np.arange(segment.size, dtype=np.float64)
        try:
            coeffs = np.polyfit(x, segment, order)
        except np.linalg.LinAlgError:
            smoothed[idx] = arr[idx]
            continue
        rel = idx - start
        smoothed[idx] = float(np.polyval(coeffs, rel))
    return smoothed


def extract_cli_int(metadata: Dict[str, str], key: str) -> Optional[int]:
    cli = metadata.get("cli")
    if not cli:
        return None
    for token in cli.split():
        if token.startswith(f"{key}="):
            _, value = token.split("=", 1)
            try:
                return int(float(value))
            except ValueError:
                return None
    return None


def deep_update(base: Dict, override: Dict) -> Dict:
    result = dict(base)
    for key, value in override.items():
        if isinstance(value, dict) and isinstance(result.get(key), dict):
            result[key] = deep_update(result[key], value)
        else:
            result[key] = value
    return result


def load_zoom_bounds(config_path: Path, profile: str, roi: str) -> Tuple[float, float]:
    with config_path.open("r", encoding="utf-8") as handle:
        data = yaml.safe_load(handle) or {}

    defaults = data.get("defaults", {})
    profiles = data.get("profiles", {})
    rois = data.get("roi", {})

    cfg = dict(defaults)
    if profile in profiles:
        cfg = deep_update(cfg, profiles[profile])
    if roi in rois:
        cfg = deep_update(cfg, rois[roi])

    zoom_cfg = cfg.get("zoom", {})
    z_min = float(zoom_cfg.get("min", 1.05))
    z_max = float(zoom_cfg.get("max", 2.4))
    if z_min > z_max:
        z_min, z_max = z_max, z_min
    return z_min, z_max


def read_track(
    csv_path: Path,
) -> Tuple[
    np.ndarray,
    np.ndarray,
    np.ndarray,
    np.ndarray,
    Dict[str, str],
    Dict[str, np.ndarray],
]:
    metadata: Dict[str, str] = {}
    frames: List[int] = []
    cx: List[float] = []
    cy: List[float] = []
    zoom: List[float] = []
    extras_lists: Dict[str, List[float]] = {}

    with csv_path.open("r", encoding="utf-8", newline="") as handle:
        header_row: Optional[List[str]] = None
        while True:
            line = handle.readline()
            if not line:
                break
            stripped = line.strip()
            if not stripped:
                continue
            if stripped.startswith("#"):
                payload = stripped[1:].strip()
                if payload:
                    for part in payload.split(","):
                        if "=" in part:
                            key, value = part.split("=", 1)
                            metadata[key.strip()] = value.strip()
                continue
            header_row = next(csv.reader([line]))
            break

        if header_row is None:
            raise SystemExit(f"No header row found in {csv_path}")

        reader = csv.DictReader(handle, fieldnames=header_row)
        base_fields = {"frame", "cx", "cy", "z"}
        extras_fields = [key for key in header_row if key not in base_fields]
        extras_lists = {key: [] for key in extras_fields}
        for row in reader:
            if row is None:
                continue
            frame_str = row.get("frame")
            cx_str = row.get("cx")
            cy_str = row.get("cy")
            z_str = row.get("z")
            if not frame_str or cx_str is None or cy_str is None or z_str is None:
                continue
            try:
                frame_val = int(float(frame_str))
                cx_val = float(cx_str)
                cy_val = float(cy_str)
                z_val = float(z_str)
            except ValueError:
                continue
            frames.append(frame_val)
            cx.append(cx_val)
            cy.append(cy_val)
            zoom.append(z_val)
            for key in extras_fields:
                value = row.get(key)
                if value is None or value == "":
                    extras_lists[key].append(float("nan"))
                    continue
                try:
                    extras_lists[key].append(float(value))
                except ValueError:
                    extras_lists[key].append(float("nan"))

    if not frames:
        raise SystemExit(f"No rows found in {csv_path}")

    order = np.argsort(frames)
    frames_arr = np.asarray(frames, dtype=np.int64)[order]
    cx_arr = np.asarray(cx, dtype=np.float64)[order]
    cy_arr = np.asarray(cy, dtype=np.float64)[order]
    zoom_arr = np.asarray(zoom, dtype=np.float64)[order]
    extras = {
        key: np.asarray(values, dtype=np.float64)[order]
        for key, values in extras_lists.items()
        if values
    }
    return frames_arr, cx_arr, cy_arr, zoom_arr, metadata, extras
def ema_adaptive(x: np.ndarray, alpha: np.ndarray) -> np.ndarray:
    y = np.empty_like(x)
    y[0] = x[0]
    for i in range(1, len(x)):
        a = float(np.clip(alpha[i], 0.0, 1.0))
        y[i] = a * x[i] + (1.0 - a) * y[i - 1]
    return y


def lead_signal(x: np.ndarray, frames: int) -> np.ndarray:
    if frames <= 0:
        return x.copy()
    lead = np.empty_like(x)
    if frames >= len(x):
        lead.fill(x[-1])
        return lead
    lead[:-frames] = x[frames:]
    lead[-frames:] = x[-1]
    return lead


def smoothstep(edge0: float, edge1: float, value: np.ndarray) -> np.ndarray:
    arr = np.asarray(value, dtype=np.float64)
    if edge0 == edge1:
        return np.clip((arr >= edge1).astype(float), 0.0, 1.0)
    t = np.clip((arr - edge0) / (edge1 - edge0), 0.0, 1.0)
    return t * t * (3.0 - 2.0 * t)


def rolling_min_streak(mask: np.ndarray, streak: int) -> np.ndarray:
    if streak <= 1:
        return mask.astype(bool)
    out = np.zeros(mask.shape, dtype=bool)
    counter = 0
    for idx, flag in enumerate(mask.astype(bool)):
        if flag:
            counter += 1
        else:
            counter = 0
        out[idx] = counter >= streak
    return out


def apply_deadzone(x: np.ndarray, dead: float) -> np.ndarray:
    if dead <= 0:
        return x.copy()
    y = x.copy()
    ref = float(y[0])
    for i in range(1, len(y)):
        delta = float(y[i] - ref)
        if abs(delta) < dead:
            y[i] = ref
        else:
            ref = float(y[i])
    return y


def limit_speed(x: np.ndarray, max_delta: float) -> np.ndarray:
    if max_delta <= 0:
        return x.copy()
    y = x.copy()
    for i in range(1, len(y)):
        delta = float(y[i] - y[i - 1])
        delta = np.clip(delta, -max_delta, max_delta)
        y[i] = y[i - 1] + delta
    return y


def apply_zoom_hysteresis_asym(
    z: np.ndarray, tighten_rate: float, widen_rate: float
) -> np.ndarray:
    if tighten_rate <= 0 and widen_rate <= 0:
        return z.copy()
    out = z.copy()
    for i in range(1, len(out)):
        delta = float(out[i] - out[i - 1])
        limit = widen_rate if delta > 0 else tighten_rate
        if limit > 0:
            delta = np.clip(delta, -limit, limit)
        out[i] = out[i - 1] + delta
    return out
def compute_ball_velocity(
    ball_x: np.ndarray, ball_y: np.ndarray, time_s: np.ndarray
) -> np.ndarray:
    if ball_x.size == 0 or time_s.size == 0:
        return np.empty((0, 2), dtype=np.float64)
    bx = _nan_to(ball_x, 0.0)
    by = _nan_to(ball_y, 0.0)
    vx = _nan_to(np.gradient(bx, time_s), 0.0)
    vy = _nan_to(np.gradient(by, time_s), 0.0)
    vel = np.stack([vx, vy], axis=1)
    return vel


def clamp_scalar(value: float, maximum: float) -> float:
    if maximum <= 0:
        return 0.0
    return float(np.clip(value, -maximum, maximum))


def mix_scalar(a: float, b: float, weight: float) -> float:
    w = float(np.clip(weight, 0.0, 1.0))
    return (1.0 - w) * float(a) + w * float(b)


def euclidean_distance(ax: float, ay: float, bx: float, by: float) -> float:
    return float(np.hypot(ax - bx, ay - by))


def toward_goal(ball_vel: np.ndarray, goal_vec: np.ndarray) -> np.ndarray:
    speed = safe_norm(ball_vel)
    goal_mag = safe_norm(goal_vec)
    denom = speed * goal_mag
    dots = np.sum(ball_vel * goal_vec, axis=1)
    cos = np.divide(dots, denom, out=np.zeros_like(dots), where=denom > 0)
    return np.clip(cos, -1.0, 1.0)


def apply_boundary_cushion(
    cx: np.ndarray,
    cy: np.ndarray,
    z: np.ndarray,
    frame_size: Optional[Tuple[int, int]],
    margin_ratio: float = 0.08,
) -> Tuple[np.ndarray, np.ndarray]:
    if frame_size is None or margin_ratio <= 0:
        return cx.copy(), cy.copy()
    width, height = frame_size
    cx_out = cx.copy()
    cy_out = cy.copy()
    for i in range(len(cx_out)):
        zoom = float(max(z[i], 1e-6))
        crop_w = width / zoom
        crop_h = height / zoom
        half_w = crop_w * 0.5
        half_h = crop_h * 0.5
        margin_x = crop_w * margin_ratio
        margin_y = crop_h * margin_ratio
        min_cx = half_w + margin_x
        max_cx = width - half_w - margin_x
        min_cy = half_h + margin_y
        max_cy = height - half_h - margin_y
        if min_cx > max_cx:
            min_cx = max_cx = width * 0.5
        if min_cy > max_cy:
            min_cy = max_cy = height * 0.5
        cx_out[i] = float(np.clip(cx_out[i], min_cx, max_cx))
        cy_out[i] = float(np.clip(cy_out[i], min_cy, max_cy))
    return cx_out, cy_out


def _fit_len(a, N: int, fill: float = 0.0) -> np.ndarray:
    a = np.asarray(a, dtype=np.float64).ravel()
    if a.size == N:
        return a
    if a.size > N:
        return a[:N]
    out = np.full((N,), fill, dtype=np.float64)
    out[: a.size] = a
    return out


def _all_finite(*coefs) -> bool:
    return all(np.all(np.isfinite(np.asarray(c))) for c in coefs)


def format_coeff(value: float) -> str:
    if abs(value) < 1e-9:
        value = 0.0
    return f"{value:.8g}"


def build_expr(coeffs: Sequence[float]) -> str:
    terms: List[str] = []
    for power, coeff in enumerate(coeffs):
        coeff_str = format_coeff(float(coeff))
        if power == 0:
            terms.append(f"({coeff_str})")
        else:
            n_term = "*".join(["n"] * power)
            terms.append(f"({coeff_str})*{n_term}")
    joined = "+".join(terms)
    return f"({joined})"


def format_run_flags(args: argparse.Namespace) -> str:
    parts: List[str] = []
    for key in sorted(vars(args)):
        value = getattr(args, key)
        if isinstance(value, Path):
            value = str(value)
        parts.append(f"{key}={value}")
    return " ".join(parts)


def write_ps1vars(
    out_path: Path,
    cx_expr: str,
    cy_expr: str,
    z_expr: str,
    flag_lines: Sequence[str],
) -> None:
    out_path.parent.mkdir(parents=True, exist_ok=True)
    with out_path.open("w", encoding="utf-8") as handle:
        handle.write("# Auto-generated polynomial expressions\n")
        for line in flag_lines:
            handle.write(f"# {line}\n")
        handle.write(f"$cxExpr = \"{cx_expr}\"\n")
        handle.write(f"$cyExpr = \"{cy_expr}\"\n")
        handle.write(f"$zExpr = \"{z_expr}\"\n")


def parse_args() -> argparse.Namespace:
    parser = argparse.ArgumentParser(description="Fit FFmpeg-ready expressions from motion tracks")
    parser.add_argument("--csv", type=Path, required=True, help="CSV generated by autoframe.py")
    parser.add_argument("--out", type=Path, required=True, help="Destination .ps1vars file")
    parser.add_argument("--degree", type=int, default=5, help="Base polynomial degree for cx/cy")
    parser.add_argument("--profile", choices=["portrait", "landscape"], default="portrait")
    parser.add_argument("--roi", choices=["generic", "goal"], default="generic")
    parser.add_argument("--config", type=Path, default=Path("configs/zoom.yaml"))
    parser.add_argument("--no-clip", action="store_true", help="Skip wrapping z polynomial in clip()")
    parser.add_argument("--lead-ms", type=int, default=120, help="Frame lead in milliseconds")
    parser.add_argument("--alpha-slow", type=float, default=0.08, help="EMA alpha when play is slow")
    parser.add_argument("--alpha-fast", type=float, default=0.40, help="EMA alpha when play is fast")
    parser.add_argument("--z-tight", type=float, default=2.2, help="Tight zoom factor")
    parser.add_argument("--z-wide", type=float, default=1.18, help="Wide zoom factor")
    parser.add_argument(
        "--celebration-ms",
        type=int,
        default=1400,
        help="Window after a detected shot to tighten on scorer",
    )
    parser.add_argument(
        "--celebration-tight",
        type=float,
        default=2.35,
        help="Zoom level during celebration lock-in",
    )
    parser.add_argument(
        "--zoom-tighten-rate",
        type=float,
        default=0.015,
        help="Max per-frame tighten step",
    )
    parser.add_argument(
        "--zoom-widen-rate",
        type=float,
        default=0.035,
        help="Max per-frame widen step (faster than tighten)",
    )
    parser.add_argument(
        "--boot-wide-ms",
        type=int,
        default=1600,
        help="Keep wide at start until lock or time passes",
    )
    parser.add_argument(
        "--snap-accel-th",
        type=float,
        default=0.75,
        help="Normalized acceleration threshold for zoom snaps",
    )
    parser.add_argument(
        "--snap-widen",
        type=float,
        default=0.18,
        help="Additional zoom-out applied during acceleration spikes",
    )
    parser.add_argument(
        "--snap-decay-ms",
        type=int,
        default=200,
        help="Decay window for acceleration-triggered zoom snaps",
    )
    parser.add_argument("--deadzone", type=float, default=6.0, help="Deadzone in pixels for pan stability")
    parser.add_argument(
        "--boot-anchor",
        choices=["first", "mean", "median"],
        default="median",
        help="Statistic used to anchor boot centering",
    )
    parser.add_argument(
        "--boot-anchor-frames",
        type=int,
        default=24,
        help="Frames considered when establishing boot anchor",
    )
    parser.add_argument(
        "--conf-th",
        type=float,
        default=0.35,
        help="Confidence threshold for trusting ball detections",
    )
    parser.add_argument("--v-enabled", action="store_true", help="Enable vertical steering adjustments")
    parser.add_argument(
        "--v-gain",
        type=float,
        default=0.85,
        help="Gain applied to vertical corrections when steering",
    )
    parser.add_argument(
        "--v-deadzone",
        type=float,
        default=6.0,
        help="Deadzone for vertical steering to avoid jitter",
    )
    parser.add_argument(
        "--v-top-margin",
        type=int,
        default=40,
        help="Minimum top margin maintained during vertical steering",
    )
    parser.add_argument(
        "--v-bottom-margin",
        type=int,
        default=40,
        help="Minimum bottom margin maintained during vertical steering",
    )
    parser.add_argument(
        "--snap-hold-ms",
        type=int,
        default=120,
        help="Duration to hold snap zoom and reduced lead after trigger",
    )
    parser.add_argument(
        "--goal-bias",
        type=float,
        default=0.0,
        help="Additional framing bias toward goal mouth on shot snaps",
    )
    return parser.parse_args()


def main() -> None:
    args = parse_args()
    (
        frames,
        cx,
        cy,
        zoom,
        metadata,
        extras,
    ) = read_track(args.csv)
    z_min, z_max = load_zoom_bounds(args.config, args.profile, args.roi)

    if "zoom_min" in metadata:
        try:
            z_min = float(metadata["zoom_min"])
        except ValueError:
            pass
    if "zoom_max" in metadata:
        try:
            z_max = float(metadata["zoom_max"])
        except ValueError:
            pass
    if z_min > z_max:
        z_min, z_max = z_max, z_min

    zoom = np.clip(zoom, z_min, z_max)

    smooth_win = extract_cli_int(metadata, "smooth_win")
    if smooth_win is not None:
        if smooth_win < 0:
            smooth_win = 0
        if smooth_win and smooth_win % 2 == 0:
            smooth_win += 1
        if smooth_win and smooth_win > 2:
            cx = savgol_smooth_series(cx, smooth_win)
            cy = savgol_smooth_series(cy, smooth_win)

    try:
        fps = float(metadata.get("fps", 0.0))
    except (TypeError, ValueError):
        fps = 0.0
    if fps <= 0.0:
        fps = 30.0
    dt = 1.0 / max(fps, 1e-6)

    vx = np.gradient(cx, dt)
    vy = np.gradient(cy, dt)
    speed = np.hypot(vx, vy)
    accel = np.gradient(speed, dt)

    s_hi = np.percentile(speed, 85)
    a_hi = np.percentile(np.abs(accel), 85)
    s_n = np.clip(speed / (s_hi + 1e-6), 0.0, 1.0)
    a_n = np.clip(np.abs(accel) / (a_hi + 1e-6), 0.0, 1.0)

    alpha = args.alpha_slow + (args.alpha_fast - args.alpha_slow) * np.maximum(s_n, a_n)
    alpha = np.clip(alpha, 0.0, 1.0)

    cx_s = ema_adaptive(cx, alpha)
    cy_s = ema_adaptive(cy, alpha)

    lead_frames = int(round(fps * args.lead_ms / 1000.0))
    snap_hold_frames = int(round(fps * max(args.snap_hold_ms, 0) / 1000.0))
    snap_lead_ms = max(args.lead_ms - 20, 0)
    snap_lead_frames = int(round(fps * snap_lead_ms / 1000.0))

    BOOT_WIDE_MS = float(args.boot_wide_ms)
    LOCK_CONF = 0.60
    LOCK_STREAK = 6
    PLAYER_RADIUS_PX = 95.0
    PAN_CAP = 55.0
    TOWARD_GOAL_CO = 0.55
    GOAL_BIAS_MAX = 0.35
    FINAL_MS = 1600.0
    BASE_LEAD_ALPHA = 0.35
    SHOT_TOWARD_CO = 0.65
    SHOT_SPEED_Q = 88.0
    SHOT_WIDEN = 0.20

    time_ms = (frames - frames[0]).astype(np.float64) * (1000.0 / fps)
    time_s = time_ms / 1000.0
    remaining_ms = (frames[-1] - frames).astype(np.float64) * (1000.0 / fps)
    N = int(frames.shape[0])

    field_center_x: Optional[float] = None
    field_center_y: Optional[float] = None
    frame_size: Optional[Tuple[int, int]] = None
    try:
        width = int(float(metadata.get("width", 0)))
        height = int(float(metadata.get("height", 0)))
        if width > 0 and height > 0:
            frame_size = (width, height)
            field_center_x = width * 0.5
            field_center_y = height * 0.5
    except (TypeError, ValueError):
        frame_size = None
    if field_center_x is None:
        field_center_x = float(np.nanmean(cx))
    if field_center_y is None:
        field_center_y = float(np.nanmean(cy))
    if np.isnan(field_center_x):
        field_center_x = 0.0
    if np.isnan(field_center_y):
        field_center_y = 0.0

    def extract_series(names: Sequence[str]) -> Optional[np.ndarray]:
        for name in names:
            series = extras.get(name)
            if series is not None and series.shape[0] == frames.shape[0]:
                return series.astype(np.float64, copy=True)
        return None

    ball_conf = extract_series(["ball_conf", "ball_confidence"])
    if ball_conf is None or np.isnan(ball_conf).all():
        ball_conf = np.ones_like(cx_s)
    else:
        np.nan_to_num(ball_conf, copy=False, nan=0.0, posinf=1.0, neginf=0.0)
        np.clip(ball_conf, 0.0, 1.0, out=ball_conf)
    ball_conf = _fit_len(ball_conf, N, 0.0)

    ball_x = extract_series(["ball_x", "ball_cx", "ball_px"])
    ball_y = extract_series(["ball_y", "ball_cy", "ball_py"])
    if ball_x is None or ball_y is None:
        ball_x = np.full((N,), np.nan, dtype=np.float64)
        ball_y = np.full((N,), np.nan, dtype=np.float64)
    ball_x = _fit_len(ball_x, N, field_center_x)
    ball_y = _fit_len(ball_y, N, field_center_y)

    def compute_boot_anchor(series: np.ndarray, fallback: float) -> float:
        frames_limit = max(int(args.boot_anchor_frames), 1)
        if series.size == 0:
            return fallback
        count = min(series.size, frames_limit)
        conf_slice = ball_conf[:count]
        values = series[:count]
        finite = np.isfinite(values)
        mask = finite & (conf_slice >= args.conf_th)
        if mask.any():
            candidates = values[mask]
        else:
            candidates = values[finite]
        if candidates.size == 0:
            return fallback
        if args.boot_anchor == "median":
            return float(np.median(candidates))
        if args.boot_anchor == "mean":
            return float(np.mean(candidates))
        idxs = np.where(mask if mask.any() else finite)[0]
        if idxs.size:
            return float(values[idxs[0]])
        return fallback

    boot_seed_x = compute_boot_anchor(ball_x, float(field_center_x))
    boot_seed_y = compute_boot_anchor(ball_y, float(field_center_y))

    goal_x = extract_series(["goal_x", "goal_cx"])
    goal_y = extract_series(["goal_y", "goal_cy"])
    goal_w = extract_series(["goal_w", "goal_width"])
    goal_h = extract_series(["goal_h", "goal_height"])

    goal_center_x = None
    goal_center_y = None
    if goal_x is not None and goal_w is not None:
        goal_center_x = goal_x + goal_w * 0.5
    elif goal_x is not None:
        goal_center_x = goal_x
    if goal_y is not None and goal_h is not None:
        goal_center_y = goal_y + goal_h * 0.5
    elif goal_y is not None:
        goal_center_y = goal_y

    def collect_player_tracks(prefixes: Sequence[str]) -> List[np.ndarray]:
        tracks: List[np.ndarray] = []
        for name, values in extras.items():
            if not name.endswith("_x"):
                continue
            base = name[:-2]
            if not any(base.startswith(prefix) for prefix in prefixes):
                continue
            y_key = f"{base}_y"
            y_values = extras.get(y_key)
            if y_values is None or y_values.shape[0] != values.shape[0]:
                continue
            tracks.append(
                np.stack([values.astype(np.float64), y_values.astype(np.float64)], axis=1)
            )
        return tracks

    player_tracks = collect_player_tracks(["player", "runner", "attacker", "defender"])

    boot_phase = time_ms < BOOT_WIDE_MS
    locked = rolling_min_streak(ball_conf > LOCK_CONF, LOCK_STREAK)

    ball_vel = compute_ball_velocity(ball_x, ball_y, time_s)
    ball_speed = safe_norm(ball_vel)
    shot_speed_q = (
        float(np.nanpercentile(ball_speed[ball_speed > 0], SHOT_SPEED_Q))
        if np.any(ball_speed > 0)
        else 0.0
    )
    shot_speed_threshold = max(shot_speed_q, 1e-6)

    if goal_center_x is not None:
        goal_center_x = _fit_len(goal_center_x, N, field_center_x)
    if goal_center_y is not None:
        goal_center_y = _fit_len(goal_center_y, N, field_center_y)

    cx_s = _nan_to(cx_s, field_center_x)
    cy_s = _nan_to(cy_s, field_center_y)
    cx_lead = lead_signal(cx_s, lead_frames)
    cy_lead = lead_signal(cy_s, lead_frames)
    cx_lead_snap = lead_signal(cx_s, snap_lead_frames)
    cy_lead_snap = lead_signal(cy_s, snap_lead_frames)
    cy_base = 0.85 * cy_s + 0.15 * cy_lead
    cy_base_snap = 0.85 * cy_s + 0.15 * cy_lead_snap

    gx = (
        _nan_to(goal_center_x, field_center_x)
        if goal_center_x is not None
        else np.full((N,), field_center_x, dtype=np.float64)
    )
    gy = (
        _nan_to(goal_center_y, field_center_y)
        if goal_center_y is not None
        else np.full((N,), field_center_y, dtype=np.float64)
    )
    goal_vec = np.stack(
        [
            gx - _nan_to(ball_x, field_center_x),
            gy - _nan_to(ball_y, field_center_y),
        ],
        axis=1,
    )
    cos_toward = np.sum(ball_vel * goal_vec, axis=1) / (
        safe_norm(ball_vel) * safe_norm(goal_vec)
    )
    cos_toward = np.clip(cos_toward, -1.0, 1.0)

    aligned = safe_smoothstep(0.65, 1.0, cos_toward)
    fast_enough = (ball_speed > shot_speed_threshold).astype(np.float64)
    shot_like = np.clip(aligned * fast_enough, 0.0, 1.0)
    shot_like[~np.isfinite(shot_like)] = 0.0
    shot_like = _fit_len(shot_like, N, 0.0)

    spike = (a_n > args.snap_accel_th).astype(float)
    tau = int(round(args.snap_decay_ms * fps / 1000.0))
    if tau <= 0:
        tau = 1
    kernel = np.exp(-np.arange(0, 3 * tau) / max(tau, 1))
    snap = np.convolve(spike, kernel, mode="same")
    if snap.max() > 0:
        snap = np.clip(snap / snap.max(), 0.0, 1.0)

    snap_arr = _fit_len(snap, N, 0.0)
    spike_arr = _fit_len(spike, N, 0.0)
    snap_hold_mask = np.zeros(N, dtype=bool)
    snap_envelope = snap_arr.copy()
    if snap_hold_frames > 0:
        for trigger_idx in np.where(spike_arr > 0.0)[0]:
            end = min(N, trigger_idx + snap_hold_frames + 1)
            snap_hold_mask[trigger_idx:end] = True
            base_level = float(snap_arr[trigger_idx]) if trigger_idx < snap_arr.size else 0.0
            level = max(base_level, 1.0)
            snap_envelope[trigger_idx:end] = np.maximum(snap_envelope[trigger_idx:end], level)
    else:
        snap_hold_mask = spike_arr > 0.0
        snap_envelope = np.maximum(snap_arr, snap_hold_mask.astype(np.float64))
    np.clip(snap_envelope, 0.0, 1.0, out=snap_envelope)

    combo = 0.6 * shot_like + 0.4 * (
        snap if snap.size == shot_like.size else np.zeros_like(shot_like)
    )
    shot_idx = int(np.argmax(combo)) if combo.size else None

    celebration_mask = np.zeros_like(cx_s, dtype=bool)
    if shot_idx is not None and combo[shot_idx] > 0.35:
        shot_t = time_ms[shot_idx]
        celebration_mask = (time_ms >= shot_t) & (
            time_ms <= shot_t + float(args.celebration_ms)
        )

    def goal_target_for_frame(idx: int) -> Tuple[float, float]:
        gx = field_center_x
        gy = field_center_y
        if goal_center_x is not None and not np.isnan(goal_center_x[idx]):
            gx = float(goal_center_x[idx])
        else:
            if not np.isnan(ball_x[idx]) and frame_size is not None:
                gx = frame_size[0] * (0.12 if ball_x[idx] <= field_center_x else 0.88)
        if goal_center_y is not None and not np.isnan(goal_center_y[idx]):
            gy = float(goal_center_y[idx])
        return gx, gy

    cx_out = np.empty_like(cx_s)
    cy_out = np.empty_like(cy_s)
    initial_pan = boot_seed_x if np.isfinite(boot_seed_x) else float(cx_s[0])
    pan_prev = float(initial_pan)
    pan_prev_target = float(initial_pan)
    tilt_prev = float(
        boot_seed_y
        if args.v_enabled and np.isfinite(boot_seed_y)
        else (cy_base_snap[0] if snap_hold_mask[0] else cy_base[0])
    )
    if args.v_enabled and not np.isfinite(tilt_prev):
        tilt_prev = float(field_center_y)
    keep_wide_mask = np.zeros(cx_s.shape, dtype=bool)
    conf_primary = max(args.conf_th, 0.5)
    for idx in range(len(cx_s)):
        pan_target = float(cx_s[idx])
        cy_base_val = float(cy_base_snap[idx] if snap_hold_mask[idx] else cy_base[idx])
        if not np.isfinite(cy_base_val):
            cy_base_val = float(field_center_y)
        tilt_target = cy_base_val
        z_guard_wide = False
        boot_active = bool(boot_phase[idx] and not locked[idx])
        if boot_active:
            pan_target = float(boot_seed_x)
            if not np.isfinite(pan_target):
                pan_target = float(field_center_x)
            if frame_size is not None:
                min_x = frame_size[0] * 0.18
                max_x = frame_size[0] * 0.82
                pan_target = float(np.clip(pan_target, min_x, max_x))
            if args.v_enabled:
                tilt_target = float(boot_seed_y)
                if not np.isfinite(tilt_target):
                    tilt_target = float(field_center_y)
            z_guard_wide = True

        bx = float(ball_x[idx]) if not np.isnan(ball_x[idx]) else None
        by = float(ball_y[idx]) if not np.isnan(ball_y[idx]) else None
        conf = float(ball_conf[idx])
        if bx is not None and by is not None:
            if conf >= conf_primary:
                pan_target = bx
            else:
                nearest_pos: Optional[Tuple[float, float]] = None
                if player_tracks:
                    best_dist = float('inf')
                    for track in player_tracks:
                        px, py = track[idx]
                        if np.isnan(px) or np.isnan(py):
                            continue
                        d = euclidean_distance(px, py, bx, by)
                        if d < best_dist:
                            best_dist = d
                            nearest_pos = (float(px), float(py))
                if (
                    nearest_pos is not None
                    and best_dist < PLAYER_RADIUS_PX
                    and conf >= max(args.conf_th, 0.3)
                ):
                    pan_target = mix_scalar(pan_prev_target, nearest_pos[0], 0.15)
                else:
                    pan_target = pan_prev_target
            if args.v_enabled and conf >= args.conf_th:
                tilt_target = by

        if celebration_mask[idx]:
            ref_bx = (
                float(ball_x[shot_idx])
                if (
                    shot_idx is not None
                    and 0 <= shot_idx < ball_x.shape[0]
                    and not np.isnan(ball_x[shot_idx])
                )
                else pan_target
            )
            ref_by = (
                float(ball_y[shot_idx])
                if (
                    shot_idx is not None
                    and 0 <= shot_idx < ball_y.shape[0]
                    and not np.isnan(ball_y[shot_idx])
                )
                else field_center_y
            )
            best_px = None
            best_d = float('inf')
            for track in player_tracks:
                px, py = track[idx]
                if np.isnan(px) or np.isnan(py):
                    continue
                d = euclidean_distance(px, py, ref_bx, ref_by)
                if d < best_d:
                    best_d = d
                    best_px = float(px)
            if best_px is not None:
                pan_target = 0.8 * pan_target + 0.2 * best_px

        snap_triggered = bool(spike_arr[idx] > 0.0)
        if snap_triggered and args.goal_bias > 0.0 and frame_size is not None:
            iw, ih = frame_size
            left = max(0, idx - 12)
            recent = ball_x[left : idx + 1]
            finite_recent = recent[np.isfinite(recent)] if recent.size else np.array([], dtype=np.float64)
            if finite_recent.size >= 2:
                dir_right = np.median(np.diff(finite_recent[-12:])) > 0.0
            else:
                dir_right = pan_target >= field_center_x
            goal_bias_x = iw * (0.90 if dir_right else 0.10)
            goal_bias_y = ih * 0.50
            pan_target = (1.0 - args.goal_bias) * pan_target + args.goal_bias * goal_bias_x
            tilt_target = (1.0 - args.goal_bias) * tilt_target + args.goal_bias * goal_bias_y

        goal_xy = goal_target_for_frame(idx)
        goal_vec = np.array(
            [[goal_xy[0] - (bx if bx is not None else pan_target), goal_xy[1] - (by if by is not None else field_center_y)]]
        )
        shot_indicator = remaining_ms[idx] < FINAL_MS
        if (
            bx is not None
            and by is not None
            and conf >= 0.2
            and not np.isnan(ball_speed[idx])
        ):
            toward = toward_goal(ball_vel[[idx]], goal_vec)
            speed_ok = (
                ball_speed[idx] > shot_speed_threshold
                if shot_speed_threshold > 0.0
                else ball_speed[idx] > 0.0
            )
            shot_indicator = shot_indicator or (
                speed_ok and toward[0] > TOWARD_GOAL_CO
            )
        gamma = float(smoothstep(0.0, 1.0, 1.0 if shot_indicator else 0.0)) * GOAL_BIAS_MAX
        pan_target = (1.0 - gamma) * pan_target + gamma * goal_xy[0]

        delta = clamp_scalar(pan_target - pan_prev, PAN_CAP)
        pan_target = pan_prev + delta

        lead_alpha = BASE_LEAD_ALPHA if locked[idx] else 0.25
        lead_ref = float(cx_lead_snap[idx] if snap_hold_mask[idx] else cx_lead[idx])
        pan_target = (1.0 - lead_alpha) * pan_target + lead_alpha * lead_ref

        cx_out[idx] = pan_target
        if args.v_enabled:
            if not np.isfinite(tilt_target):
                tilt_target = float(field_center_y)
            dy = tilt_target - tilt_prev
            if abs(dy) < args.v_deadzone:
                tilt_target = tilt_prev
            else:
                tilt_target = tilt_prev + args.v_gain * dy
            tilt_prev = tilt_target
            cy_out[idx] = tilt_target
        else:
            cy_out[idx] = cy_base_val

        pan_prev = pan_target
        pan_prev_target = pan_target
        if z_guard_wide:
            keep_wide_mask[idx] = True
<<<<<<< HEAD

    widen_guard_mask = (time_ms < max(float(args.boot_wide_ms), 2500.0)) & (
        ball_conf < 0.35
    )
    if widen_guard_mask.any():
        np.logical_or(keep_wide_mask, widen_guard_mask, out=keep_wide_mask)

=======
>>>>>>> 2600e5f2
    pan_speed_cap = PAN_CAP
    cx_out = limit_speed(cx_out, pan_speed_cap)
    cy_out = limit_speed(cy_out, pan_speed_cap)

    cx_out = apply_deadzone(cx_out, args.deadzone)
    cy_out = apply_deadzone(cy_out, args.deadzone)

    k = np.clip(1.0 - s_n, 0.0, 1.0)
    z_base = args.z_wide + (args.z_tight - args.z_wide) * k

    z_bonus_widen = args.snap_widen * snap_envelope
    z_bonus_widen += SHOT_WIDEN * shot_like
    z = np.clip(z_base - z_bonus_widen, 1.10, 2.60)

    if keep_wide_mask.any():
        z[keep_wide_mask] = np.minimum(z[keep_wide_mask], args.z_wide)

    if celebration_mask.any():
        z[celebration_mask] = np.maximum(z[celebration_mask], args.celebration_tight)

    z = apply_zoom_hysteresis_asym(z, args.zoom_tighten_rate, args.zoom_widen_rate)

    z = _nan_to(z, 1.60)
    z = np.clip(z, 1.08, 2.80)

    if frame_size is not None:
        iw, ih = frame_size
        top_margin = max(args.v_top_margin, 0)
        bottom_margin = max(args.v_bottom_margin, 0)
        cx_safe = np.empty_like(cx_out)
        cy_safe = np.empty_like(cy_out)
        for idx in range(N):
            z_current = float(max(z[idx], 1e-6))
            if args.profile == "portrait":
                crop_h = ih / z_current
                crop_w = crop_h * 9.0 / 16.0
            else:
                crop_w = iw / z_current
                crop_h = crop_w * 9.0 / 16.0
            crop_w = min(crop_w, iw)
            crop_h = min(crop_h, ih)
            center_x = cx_out[idx]
            if not np.isfinite(center_x):
                center_x = float(field_center_x)
            x = float(np.clip(center_x - crop_w * 0.5, 0.0, iw - crop_w))
            if args.v_enabled:
                y_min = float(top_margin)
                y_max = float(ih - crop_h - bottom_margin)
                if y_min > y_max:
                    mid = max(0.0, (ih - crop_h) * 0.5)
                    y_min = y_max = mid
            else:
                y_min = 0.0
                y_max = float(ih - crop_h)
            center_y = cy_out[idx]
            if not np.isfinite(center_y):
                center_y = float(field_center_y)
            y = float(np.clip(center_y - crop_h * 0.5, y_min, y_max))
            cx_safe[idx] = x + crop_w * 0.5
            cy_safe[idx] = y + crop_h * 0.5
        cx_out = cx_safe
        cy_out = cy_safe

    cx_out, cy_out = apply_boundary_cushion(cx_out, cy_out, z, frame_size)

    z = np.clip(z, z_min, z_max)

    if frame_size is not None:
        iw, ih = frame_size
        safe_z = np.maximum(z, 1e-6)
        crop_h = ih / safe_z
        crop_w = (ih * 9.0 / 16.0) / safe_z
        half_w = 0.5 * crop_w
        half_h = 0.5 * crop_h
        max_x = np.maximum(iw - crop_w, 0.0)
        max_y = np.maximum(ih - crop_h, 0.0)
        cx_out = np.clip(cx_out - half_w, 0.0, max_x) + half_w
        cy_out = np.clip(cy_out - half_h, 0.0, max_y) + half_h

    cx_out = _nan_to(cx_out, field_center_x)
    cy_out = _nan_to(cy_out, field_center_y)

    n = np.arange(N, dtype=np.float64)
    conf = np.asarray(ball_conf, dtype=np.float64)
    x_raw = np.asarray(cx_out, dtype=np.float64)
    y_raw = np.asarray(cy_out, dtype=np.float64)
    deg = int(args.degree)

    mask = conf >= 0.35
    min_pts = max(6, deg + 2)
    if mask.sum() < min_pts:
        mask = conf >= 0.20
    if mask.sum() < max(2, deg + 1):
        mask = np.ones_like(conf, dtype=bool)

    nx = n[mask]
    x = x_raw[mask]
    y = y_raw[mask]

    nmu = float(nx.mean()) if nx.size else 0.0
    ns = nx - nmu

    def guarded_polyfit(t: np.ndarray, v: np.ndarray, d: int) -> Tuple[np.ndarray, int]:
        if t.size == 0:
            avg = float(np.nanmean(v)) if v.size else 0.0
            return np.array([avg], dtype=np.float64), 0
        d_eff = int(min(d, max(1, t.size - 1)))
        if t.size <= d_eff:
            d_eff = max(0, t.size - 1)
        if d_eff <= 0:
            avg = float(np.nanmean(v)) if v.size else 0.0
            return np.array([avg], dtype=np.float64), 0
        coef = np.polyfit(t, v, d_eff)
        return coef, d_eff

    cx_coef, cx_deg = guarded_polyfit(ns, x, deg)
    cy_coef, cy_deg = guarded_polyfit(ns, y, deg)

    def shift_poly(coef: np.ndarray, center: float) -> np.ndarray:
        q = np.poly1d([1.0, -center])
        composed = np.poly1d([0.0])
        for power, coeff in enumerate(coef[::-1]):
            composed += float(coeff) * q**power
        return composed.c

    cx_shifted = shift_poly(cx_coef, nmu)
    cy_shifted = shift_poly(cy_coef, nmu)

    cx_coeffs = list(reversed(cx_shifted))
    cy_coeffs = list(reversed(cy_shifted))

    z_coef, z_deg = safe_polyfit(n, z, args.degree)

    if cx_deg < args.degree or cy_deg < args.degree or z_deg < args.degree:
        print(f"[warn] lowered poly degree: cx={cx_deg}, cy={cy_deg}, z={z_deg}")

    z_coeffs = list(reversed(z_coef))

    if not _all_finite(cx_coeffs, cy_coeffs, z_coeffs):
        print("[warn] non-finite coefficients after fit; writing conservative default.")
        cx_coeffs = [960.0, 0.0, 0.0, 0.0]
        cy_coeffs = [540.0, 0.0, 0.0, 0.0]
        z_coeffs = [1.60, 0.0, 0.0, 0.0]

    cx_expr = build_expr(cx_coeffs)
    cy_expr = build_expr(cy_coeffs)
    z_expr_core = build_expr(z_coeffs)

    if args.no_clip:
        z_expr = z_expr_core
    else:
        z_expr = (
            f"(clip({z_expr_core},{format_coeff(z_min)},{format_coeff(z_max)}))"
        )

    flag_lines: List[str] = [f"fit: {format_run_flags(args)}"]
    cli_flags = metadata.get("cli")
    if cli_flags:
        flag_lines.append(f"track: {cli_flags}")

    write_ps1vars(args.out, cx_expr, cy_expr, z_expr, flag_lines)

    print(f"Frames: {len(frames)}  degree={args.degree}")
    print(f"cx: {cx_expr}")
    print(f"cy: {cy_expr}")
    print(f"z:  {z_expr}")


if __name__ == "__main__":
    main()<|MERGE_RESOLUTION|>--- conflicted
+++ resolved
@@ -1007,7 +1007,6 @@
         pan_prev_target = pan_target
         if z_guard_wide:
             keep_wide_mask[idx] = True
-<<<<<<< HEAD
 
     widen_guard_mask = (time_ms < max(float(args.boot_wide_ms), 2500.0)) & (
         ball_conf < 0.35
@@ -1015,8 +1014,6 @@
     if widen_guard_mask.any():
         np.logical_or(keep_wide_mask, widen_guard_mask, out=keep_wide_mask)
 
-=======
->>>>>>> 2600e5f2
     pan_speed_cap = PAN_CAP
     cx_out = limit_speed(cx_out, pan_speed_cap)
     cy_out = limit_speed(cy_out, pan_speed_cap)
