<<<<<<< HEAD
Param(
    [Parameter(Mandatory=$true)] [string]$PlayerName,
    [Parameter(Mandatory=$true)] [string]$PlayerNumber,
    [Parameter(Mandatory=$true)] [string]$PlayerPhoto,
    [Parameter(Mandatory=$true)] [string]$OutDir,
    [string]$OutFile,

    [string]$BGPath = "C:\Users\scott\soccer-video\brand\tsc\end_card_1080x1920.png",
    [string]$BadgeSolidPath = "C:\Users\scott\soccer-video\brand\tsc\badge_clean.png",
    [string]$BadgeHolePath = "C:\Users\scott\soccer-video\brand\tsc\badge_hole.png",

    [int]$FPS = 30,
    [double]$DUR = 6.0,
    [double]$tX = 1.00,
    [double]$xfDur = 1.00,

    [int]$BadgeW = 900,
    [int]$BadgeY = 520,
    [double]$HoleScale = 0.58,
    [int]$FaceYOffset = -30,
    [int]$HoleDX = 0,
    [int]$HoleDY = 0,

    [string]$FontPath = "C:/WINDOWS/Fonts/arialbd.ttf",
    [double]$FadeInTxt = 0.60,
    [double]$FadeOutTxt = 0.60
)

$ErrorActionPreference = "Stop"
New-Item -ItemType Directory -Force -Path $OutDir | Out-Null

$HoleBox = [int]([math]::Round($BadgeW * $HoleScale))
$TxtOutStart = [math]::Round(($DUR - $FadeOutTxt),2)
$SanName = ($PlayerName -replace '[^\w]+','').Trim('')
if (-not [string]::IsNullOrEmpty($OutFile)) {
    $OUT = $OutFile
} else {
    $OUT = Join-Path $OutDir "$SanName__OPENER.mp4"
}
New-Item -ItemType Directory -Force -Path (Split-Path $OUT -Parent) | Out-Null

$PlayerNumberText = $PlayerNumber
if ($PlayerNumberText.StartsWith('\#')) {
    # already escaped for ffmpeg
} elseif ($PlayerNumberText.StartsWith('#')) {
    $PlayerNumberText = '\' + $PlayerNumberText
} else {
    $PlayerNumberText = "\#$PlayerNumberText"
}

# Filter graph (single-line stages; no inline comments)
$fc = @"
[2:v]format=rgba,setsar=1,scale=${BadgeW}:-1[solidRef];
[3:v]format=rgba,setsar=1[holeRaw];
[holeRaw][solidRef]scale2ref=w=iw:h=ih[holeMatch][solidMatch];
[solidMatch]fade=t=in:st=0:d=0.6:alpha=1,fade=t=out:st=${tX}:d=${xfDur}:alpha=1[badgeSolid];
[holeMatch]fade=t=in:st=${tX}:d=${xfDur}:alpha=1[badgeHole];
[1:v]scale=${HoleBox}:-1:force_original_aspect_ratio=increase,crop=${HoleBox}:${HoleBox},format=rgba,fade=t=in:st=${tX}:d=${xfDur}:alpha=1[face];
[0:v][face]overlay=x='(W-w)/2 + ${HoleDX}':y='${BadgeY} - h/2 + ${FaceYOffset} + ${HoleDY}':shortest=1[b1];
[b1][badgeSolid]overlay=x='(W-w)/2':y='${BadgeY} - h/2':shortest=1[b2];
[b2][badgeHole]overlay=x='(W-w)/2':y='${BadgeY} - h/2':shortest=1[vbase];
color=c=black@0.0:s=1080x1920:d=${DUR}[t1];
[t1]drawtext=fontfile='${FontPath}':text='$($PlayerName.ToUpper())':fontsize=72:fontcolor=0xFFFFFF:x=(w-text_w)/2:y=1030,format=rgba,fade=t=in:st=0:d=${FadeInTxt}:alpha=1,fade=t=out:st=${TxtOutStart}:d=${FadeOutTxt}:alpha=1[nameL];
[vbase][nameL]overlay=0:0:shortest=1[b3];
color=c=black@0.0:s=1080x1920:d=${DUR}[t2];
[t2]drawtext=fontfile='${FontPath}':text='${PlayerNumberText}':fontsize=66:fontcolor=0x9B1B33:x=(w-text_w)/2:y=1110,format=rgba,fade=t=in:st=0:d=${FadeInTxt}:alpha=1,fade=t=out:st=${TxtOutStart}:d=${FadeOutTxt}:alpha=1[numL];
[b3][numL]overlay=0:0:shortest=1[vout]
"@

# Run ffmpeg
$ff = @(
    "-y",
    "-loop","1","-t",$DUR,"-i",$BGPath,
    "-loop","1","-t",$DUR,"-i",$PlayerPhoto,
    "-loop","1","-t",$DUR,"-i",$BadgeSolidPath,
    "-loop","1","-t",$DUR,"-i",$BadgeHolePath,
    "-f","lavfi","-t",$DUR,"-i","anullsrc=channel_layout=stereo:sample_rate=48000",
    "-filter_complex",$fc,
    "-map","[vout]","-map","4:a","-r",$FPS,"-c:v","libx264","-pix_fmt","yuv420p","-c:a","aac",$OUT
)

Write-Host "Rendering opener -> $OUT"
ffmpeg @ff
=======
Param(
    [Parameter(Mandatory=$true)] [string]$PlayerName,
    [Parameter(Mandatory=$true)] [int]$PlayerNumber,
    [Parameter(Mandatory=$true)] [string]$PlayerPhoto,
    [Parameter(Mandatory=$true)] [string]$OutDir,

    [string]$BGPath = "C:\Users\scott\soccer-video\brand\tsc\end_card_1080x1920.png",
    [string]$BadgeSolidPath = "C:\Users\scott\soccer-video\brand\tsc\badge_clean.png",
    [string]$BadgeHolePath = "C:\Users\scott\soccer-video\brand\tsc\badge_hole.png",

    [int]$FPS = 30,
    [double]$DUR = 6.0,
    [double]$tX = 1.00,
    [double]$xfDur = 1.00,

    [int]$BadgeW = 900,
    [int]$BadgeY = 520,
    [double]$HoleScale = 0.58,
    [int]$FaceYOffset = -30,
    [int]$HoleDX = 0,
    [int]$HoleDY = 0,

    [string]$FontPath = "Arial Bold",
    [double]$FadeInTxt = 0.60,
    [double]$FadeOutTxt = 0.60
)

$ErrorActionPreference = "Stop"
New-Item -ItemType Directory -Force -Path $OutDir | Out-Null

$HoleBox = [int]([math]::Round($BadgeW * $HoleScale))
$TxtOutStart = [math]::Round(($DUR - $FadeOutTxt),2)
$SanName = ($PlayerName -replace '[^\w]+','').Trim('')
$OUT = Join-Path $OutDir "$SanName__OPENER.mp4"

# Text config (safe for drawtext)
$FontName = $FontPath
$PlayerNameTxt = $PlayerName.ToUpper()
$NumTxt = "\#$PlayerNumber"

# Filter graph (single-line stages; no inline comments)
$fc = @"
[2:v]format=rgba,setsar=1,scale=${BadgeW}:-1[solidRef];
[3:v]format=rgba,setsar=1[holeRaw];
[holeRaw][solidRef]scale2ref=w=iw:h=ih[holeMatch][solidMatch];
[solidMatch]fade=t=in:st=0:d=0.6:alpha=1,fade=t=out:st=${tX}:d=${xfDur}:alpha=1[badgeSolid];
[holeMatch]fade=t=in:st=${tX}:d=${xfDur}:alpha=1[badgeHole];
[1:v]scale=${HoleBox}:-1:force_original_aspect_ratio=increase,crop=${HoleBox}:${HoleBox},format=rgba,fade=t=in:st=${tX}:d=${xfDur}:alpha=1[face];
[0:v][face]overlay=x='(W-w)/2 + ${HoleDX}':y='${BadgeY} - h/2 + ${FaceYOffset} + ${HoleDY}':shortest=1[b1];
[b1][badgeSolid]overlay=x='(W-w)/2':y='${BadgeY} - h/2':shortest=1[b2];
[b2][badgeHole]overlay=x='(W-w)/2':y='${BadgeY} - h/2':shortest=1[vbase];
color=c=black@0.0:s=1080x1920:d=${DUR}[t1];
[t1]drawtext=font='${FontName}':text='${PlayerNameTxt}':fontsize=72:fontcolor=0xFFFFFF:x=(w-text_w)/2:y=1030,format=rgba,fade=t=in:st=0:d=${FadeInTxt}:alpha=1,fade=t=out:st=${TxtOutStart}:d=${FadeOutTxt}:alpha=1[nameL];
[vbase][nameL]overlay=0:0:shortest=1[b3];
color=c=black@0.0:s=1080x1920:d=${DUR}[t2];
[t2]drawtext=font='${FontName}':text='${NumTxt}':fontsize=66:fontcolor=0x9B1B33:x=(w-text_w)/2:y=1110,format=rgba,fade=t=in:st=0:d=${FadeInTxt}:alpha=1,fade=t=out:st=${TxtOutStart}:d=${FadeOutTxt}:alpha=1[numL];
[b3][numL]overlay=0:0:shortest=1[vout]
"@

# Run ffmpeg
$ff = @(
    "-y",
    "-loop","1","-t",$DUR,"-i",$BGPath,
    "-loop","1","-t",$DUR,"-i",$PlayerPhoto,
    "-loop","1","-t",$DUR,"-i",$BadgeSolidPath,
    "-loop","1","-t",$DUR,"-i",$BadgeHolePath,
    "-f","lavfi","-t",$DUR,"-i","anullsrc=channel_layout=stereo:sample_rate=48000",
    "-filter_complex",$fc,
    "-map","[vout]","-map","4:a","-r",$FPS,"-c:v","libx264","-pix_fmt","yuv420p","-c:a","aac",$OUT
)

Write-Host "Rendering opener -> $OUT"
ffmpeg @ff
>>>>>>> 09536e47
<|MERGE_RESOLUTION|>--- conflicted
+++ resolved
@@ -1,88 +1,3 @@
-<<<<<<< HEAD
-Param(
-    [Parameter(Mandatory=$true)] [string]$PlayerName,
-    [Parameter(Mandatory=$true)] [string]$PlayerNumber,
-    [Parameter(Mandatory=$true)] [string]$PlayerPhoto,
-    [Parameter(Mandatory=$true)] [string]$OutDir,
-    [string]$OutFile,
-
-    [string]$BGPath = "C:\Users\scott\soccer-video\brand\tsc\end_card_1080x1920.png",
-    [string]$BadgeSolidPath = "C:\Users\scott\soccer-video\brand\tsc\badge_clean.png",
-    [string]$BadgeHolePath = "C:\Users\scott\soccer-video\brand\tsc\badge_hole.png",
-
-    [int]$FPS = 30,
-    [double]$DUR = 6.0,
-    [double]$tX = 1.00,
-    [double]$xfDur = 1.00,
-
-    [int]$BadgeW = 900,
-    [int]$BadgeY = 520,
-    [double]$HoleScale = 0.58,
-    [int]$FaceYOffset = -30,
-    [int]$HoleDX = 0,
-    [int]$HoleDY = 0,
-
-    [string]$FontPath = "C:/WINDOWS/Fonts/arialbd.ttf",
-    [double]$FadeInTxt = 0.60,
-    [double]$FadeOutTxt = 0.60
-)
-
-$ErrorActionPreference = "Stop"
-New-Item -ItemType Directory -Force -Path $OutDir | Out-Null
-
-$HoleBox = [int]([math]::Round($BadgeW * $HoleScale))
-$TxtOutStart = [math]::Round(($DUR - $FadeOutTxt),2)
-$SanName = ($PlayerName -replace '[^\w]+','').Trim('')
-if (-not [string]::IsNullOrEmpty($OutFile)) {
-    $OUT = $OutFile
-} else {
-    $OUT = Join-Path $OutDir "$SanName__OPENER.mp4"
-}
-New-Item -ItemType Directory -Force -Path (Split-Path $OUT -Parent) | Out-Null
-
-$PlayerNumberText = $PlayerNumber
-if ($PlayerNumberText.StartsWith('\#')) {
-    # already escaped for ffmpeg
-} elseif ($PlayerNumberText.StartsWith('#')) {
-    $PlayerNumberText = '\' + $PlayerNumberText
-} else {
-    $PlayerNumberText = "\#$PlayerNumberText"
-}
-
-# Filter graph (single-line stages; no inline comments)
-$fc = @"
-[2:v]format=rgba,setsar=1,scale=${BadgeW}:-1[solidRef];
-[3:v]format=rgba,setsar=1[holeRaw];
-[holeRaw][solidRef]scale2ref=w=iw:h=ih[holeMatch][solidMatch];
-[solidMatch]fade=t=in:st=0:d=0.6:alpha=1,fade=t=out:st=${tX}:d=${xfDur}:alpha=1[badgeSolid];
-[holeMatch]fade=t=in:st=${tX}:d=${xfDur}:alpha=1[badgeHole];
-[1:v]scale=${HoleBox}:-1:force_original_aspect_ratio=increase,crop=${HoleBox}:${HoleBox},format=rgba,fade=t=in:st=${tX}:d=${xfDur}:alpha=1[face];
-[0:v][face]overlay=x='(W-w)/2 + ${HoleDX}':y='${BadgeY} - h/2 + ${FaceYOffset} + ${HoleDY}':shortest=1[b1];
-[b1][badgeSolid]overlay=x='(W-w)/2':y='${BadgeY} - h/2':shortest=1[b2];
-[b2][badgeHole]overlay=x='(W-w)/2':y='${BadgeY} - h/2':shortest=1[vbase];
-color=c=black@0.0:s=1080x1920:d=${DUR}[t1];
-[t1]drawtext=fontfile='${FontPath}':text='$($PlayerName.ToUpper())':fontsize=72:fontcolor=0xFFFFFF:x=(w-text_w)/2:y=1030,format=rgba,fade=t=in:st=0:d=${FadeInTxt}:alpha=1,fade=t=out:st=${TxtOutStart}:d=${FadeOutTxt}:alpha=1[nameL];
-[vbase][nameL]overlay=0:0:shortest=1[b3];
-color=c=black@0.0:s=1080x1920:d=${DUR}[t2];
-[t2]drawtext=fontfile='${FontPath}':text='${PlayerNumberText}':fontsize=66:fontcolor=0x9B1B33:x=(w-text_w)/2:y=1110,format=rgba,fade=t=in:st=0:d=${FadeInTxt}:alpha=1,fade=t=out:st=${TxtOutStart}:d=${FadeOutTxt}:alpha=1[numL];
-[b3][numL]overlay=0:0:shortest=1[vout]
-"@
-
-# Run ffmpeg
-$ff = @(
-    "-y",
-    "-loop","1","-t",$DUR,"-i",$BGPath,
-    "-loop","1","-t",$DUR,"-i",$PlayerPhoto,
-    "-loop","1","-t",$DUR,"-i",$BadgeSolidPath,
-    "-loop","1","-t",$DUR,"-i",$BadgeHolePath,
-    "-f","lavfi","-t",$DUR,"-i","anullsrc=channel_layout=stereo:sample_rate=48000",
-    "-filter_complex",$fc,
-    "-map","[vout]","-map","4:a","-r",$FPS,"-c:v","libx264","-pix_fmt","yuv420p","-c:a","aac",$OUT
-)
-
-Write-Host "Rendering opener -> $OUT"
-ffmpeg @ff
-=======
 Param(
     [Parameter(Mandatory=$true)] [string]$PlayerName,
     [Parameter(Mandatory=$true)] [int]$PlayerNumber,
@@ -155,5 +70,4 @@
 )
 
 Write-Host "Rendering opener -> $OUT"
-ffmpeg @ff
->>>>>>> 09536e47
+ffmpeg @ff