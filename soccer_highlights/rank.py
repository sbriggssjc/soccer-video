--- conflicted
+++ resolved
@@ -250,7 +250,7 @@
     cap.release()
     return float(frames / fps) if frames else 0.0
 
-<<<<<<< HEAD
+
 def _estimate_step(times: np.ndarray, index: int) -> float:
     if times.size <= 1:
         if times.size == 1:
@@ -265,8 +265,7 @@
         step = float(times[index + 1] - curr)
     return max(0.1, step)
 
-=======
->>>>>>> 50e91f6b
+
 
 def score_clip(path: Path, sustain_sec: float, meta: Optional[ClipMetadata]) -> RankedClip:
     times_list, cover_arr, mag_arr = _activity_profile(path)
@@ -280,11 +279,11 @@
     category = _classify_event(meta)
     trim_start, trim_end = _compute_trim_bounds(category, first_time, peak_time, last_time, duration)
 
-<<<<<<< HEAD
+
     inpoint = max(0.0, first_time)
-=======
+
     gate_start = first_time
->>>>>>> 50e91f6b
+
     if times.size and cover.size and mag.size:
         frame_metrics = []
         ball_metrics = []
@@ -302,7 +301,7 @@
             ball_metrics.append({"speed": mot_f * 40.0, "touch_prob": mot_f})
         idx = first_live_frame(frame_metrics, ball_metrics, None)
         if idx is not None and 0 <= idx < len(times):
-<<<<<<< HEAD
+
             step = _estimate_step(times, idx)
             gate_start = max(0.0, float(times[idx]) - step)
             inpoint = max(inpoint, gate_start)
@@ -312,7 +311,7 @@
         trim_end = trim_start
 
     motion_ref = mag[cover > 0] if cover.size and (cover > 0).any() else mag
-=======
+
             if len(times) >= 2:
                 if idx > 0:
                     prev_time = float(times[idx - 1])
@@ -330,7 +329,7 @@
             trim_end = min(duration, trim_start + 0.1)
 
     motion_ref = mag[cover > 0] if cover.size and np.any(cover > 0) else mag
->>>>>>> 50e91f6b
+
     motion_score = float(np.percentile(motion_ref, 80)) if motion_ref.size else 0.0
     audio_score = _audio_rms(path)
     score = 0.65 * motion_score + 0.35 * audio_score
