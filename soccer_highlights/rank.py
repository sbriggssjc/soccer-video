"""Rank candidate clips and produce Top-K lists."""
from __future__ import annotations

import csv
import glob
from dataclasses import dataclass
from pathlib import Path
from typing import Dict, Iterable, List, Optional

import cv2
import numpy as np
from ._loguru import logger

from .clip_gating import first_live_frame
from .config import AppConfig
from .utils import clamp


@dataclass
class RankedClip:
    path: Path
    inpoint: float
    outpoint: float
    duration: float
    motion: float
    audio: float
    score: float
    event: Optional[str] = None


@dataclass
class ClipMetadata:
    event: Optional[str] = None
    passes: Optional[int] = None
    start: Optional[float] = None
    end: Optional[float] = None


_DEFAULT_PRE = 0.7
_DEFAULT_POST = 1.6
_SHOT_PRE = 1.2
_SHOT_POST = 2.2
_BUILDUP_POST = 0.9
_SAMPLE_FPS = 6
_SHOT_EVENT_KEYWORDS = {"goal", "shot"}
_BUILDUP_KEYWORDS = {"pass", "build", "chain"}


def _parse_float(value: Optional[str]) -> Optional[float]:
    if value is None:
        return None
    text = value.strip()
    if not text:
        return None
    try:
        return float(text)
    except ValueError:
        return None


def _parse_int(value: Optional[str]) -> Optional[int]:
    if value is None:
        return None
    text = value.strip()
    if not text:
        return None
    try:
        return int(float(text))
    except ValueError:
        return None


def _load_clip_metadata(directory: Path) -> Dict[Path, ClipMetadata]:
    meta_path = directory / "clips_metadata.csv"
    if not meta_path.exists():
        return {}
    mapping: Dict[Path, ClipMetadata] = {}
    with meta_path.open("r", newline="") as f:
        reader = csv.DictReader(f)
        for row in reader:
            if not row:
                continue
            filename = (row.get("filename") or row.get("path") or "").strip()
            if not filename:
                continue
            clip_path = (directory / filename).resolve()
            event = (row.get("event") or "").strip() or None
            start = _parse_float(row.get("start"))
            end = _parse_float(row.get("end"))
            passes = _parse_int(row.get("passes"))
            mapping[clip_path] = ClipMetadata(event=event, passes=passes, start=start, end=end)
    return mapping


def _collect_metadata(directories: Iterable[Path]) -> Dict[Path, ClipMetadata]:
    combined: Dict[Path, ClipMetadata] = {}
    for directory in directories:
        combined.update(_load_clip_metadata(directory))
    return combined


def _classify_event(meta: Optional[ClipMetadata]) -> str:
    if meta is None or not meta.event:
        return "default"
    event = meta.event.lower()
    if any(keyword in event for keyword in _SHOT_EVENT_KEYWORDS):
        return "shot"
    if any(keyword in event for keyword in _BUILDUP_KEYWORDS):
        if meta.passes is None or meta.passes >= 4:
            return "buildup"
    return "default"


def _activity_thresholds(cover: np.ndarray, mag: np.ndarray) -> tuple[float, float]:
    cov_base = float(np.percentile(cover, 20)) if cover.size else 0.0
    cov_thr = max(0.01, cov_base + 0.01)
    mag_thr = max(0.01, float(np.percentile(mag, 20) + 0.005)) if mag.size else 0.01
    return cov_thr, mag_thr


def _find_active_bounds(times: np.ndarray, cover: np.ndarray, mag: np.ndarray, sustain_sec: float, duration: float) -> tuple[float, float]:
    if times.size == 0:
        return 0.0, duration
    cov_thr, mag_thr = _activity_thresholds(cover, mag)
    active = (cover > cov_thr) & (mag > mag_thr)
    need = max(1, int(round(sustain_sec * _SAMPLE_FPS)))
    first_idx = 0
    run = 0
    candidate = None
    for idx, flag in enumerate(active.tolist()):
        if flag:
            run += 1
            if candidate is None:
                candidate = idx
            if run >= need and candidate is not None:
                first_idx = candidate
                break
        else:
            run = 0
            candidate = None
    last_idx = times.size - 1
    run = 0
    candidate = None
    for offset, flag in enumerate(reversed(active.tolist())):
        idx = times.size - 1 - offset
        if flag:
            run += 1
            if candidate is None:
                candidate = idx
            if run >= need and candidate is not None:
                last_idx = candidate
                break
        else:
            run = 0
            candidate = None
    first_time = float(times[min(max(first_idx, 0), times.size - 1)])
    last_time = float(times[min(max(last_idx, 0), times.size - 1)])
    return first_time, last_time


def _peak_time(times: np.ndarray, cover: np.ndarray, mag: np.ndarray, duration: float) -> float:
    if times.size == 0:
        return duration / 2.0 if duration > 0 else 0.0
    if mag.size == 0:
        return float(times[min(0, times.size - 1)])
    combined = mag
    if cover.size:
        combined = 0.7 * mag + 0.3 * cover
    idx = int(np.argmax(combined))
    idx = min(max(idx, 0), times.size - 1)
    return float(times[idx])


def _compute_trim_bounds(category: str, first_time: float, peak_time: float, last_time: float, duration: float) -> tuple[float, float]:
    if duration <= 0:
        return 0.0, 0.0
    if category == "buildup":
        start = clamp(first_time, 0.0, duration)
        end = clamp(max(last_time, peak_time) + _BUILDUP_POST, 0.0, duration)
    else:
        if category == "shot":
            pre, post = _SHOT_PRE, _SHOT_POST
        else:
            pre, post = _DEFAULT_PRE, _DEFAULT_POST
        start = clamp(peak_time - pre, 0.0, duration)
        end = clamp(peak_time + post, 0.0, duration)
        if category == "shot":
            end = max(end, clamp(last_time + 0.5, 0.0, duration))
    if end - start < 0.1:
        end = clamp(start + min(0.5, duration), 0.0, duration)
        if end - start < 0.1:
            end = clamp(start + 0.1, 0.0, duration)
    return start, end


def _activity_profile(path: Path, sample_fps: int = _SAMPLE_FPS) -> tuple[List[float], np.ndarray, np.ndarray]:
    cap = cv2.VideoCapture(str(path))
    fps = cap.get(cv2.CAP_PROP_FPS) or 24.0
    stride = max(1, int(round(fps / sample_fps)))
    ok, prev = cap.read()
    if not ok:
        cap.release()
        return [], np.zeros(0), np.zeros(0)
    prev = cv2.cvtColor(prev, cv2.COLOR_BGR2GRAY)
    times: List[float] = []
    cover: List[float] = []
    mag: List[float] = []
    while True:
        for _ in range(stride - 1):
            if not cap.grab():
                break
        ok, frame = cap.read()
        if not ok:
            break
        gray = cv2.cvtColor(frame, cv2.COLOR_BGR2GRAY)
        diff = cv2.absdiff(gray, prev)
        prev = gray
        m = float(diff.mean()) / 255.0
        mask = (diff > 10).astype(np.uint8)
        c = float(mask.mean())
        t = cap.get(cv2.CAP_PROP_POS_MSEC) / 1000.0
        times.append(t)
        cover.append(c)
        mag.append(m)
    cap.release()
    return times, np.array(cover), np.array(mag)


def _audio_rms(path: Path) -> float:
    try:
        import librosa
    except Exception:
        return 0.0
    try:
        y, sr = librosa.load(path, sr=None, mono=True)
    except Exception:
        return 0.0
    rms = librosa.feature.rms(y=y, frame_length=2048, hop_length=512).ravel()
    if rms.size == 0:
        return 0.0
    return float(np.percentile(rms, 90))


def _clip_duration(path: Path) -> float:
    cap = cv2.VideoCapture(str(path))
    if not cap.isOpened():
        return 0.0
    fps = cap.get(cv2.CAP_PROP_FPS) or 24.0
    frames = cap.get(cv2.CAP_PROP_FRAME_COUNT) or 0
    cap.release()
    return float(frames / fps) if frames else 0.0


<<<<<<< HEAD
def score_clip(path: Path, sustain_sec: float, meta: Optional[ClipMetadata]) -> RankedClip:
    times_list, cover_arr, mag_arr = _activity_profile(path)
    times = np.array(times_list, dtype=np.float32)
    cover = np.asarray(cover_arr, dtype=np.float32)
    mag = np.asarray(mag_arr, dtype=np.float32)
=======
def score_clip(path: Path, sustain_sec: float) -> RankedClip:
    times, cover, mag = _activity_profile(path)
    inpoint = _find_first_active(times, cover, mag, sustain_sec)
    if times and cover.size and mag.size:
        frame_metrics = []
        ball_metrics = []
        for cov, motion in zip(cover.tolist(), mag.tolist()):
            cov_f = float(max(0.0, cov))
            mot_f = float(max(0.0, motion))
            frame_metrics.append(
                {
                    "pitch_ratio": cov_f,
                    "moving_players": cov_f * 30.0,
                    "touch_prob": mot_f,
                    "motion": mot_f,
                }
            )
            ball_metrics.append({"speed": mot_f * 40.0, "touch_prob": mot_f})
        idx = first_live_frame(frame_metrics, ball_metrics, None)
        if idx is not None and idx < len(times):
            if len(times) >= 2:
                step = max(0.1, float(times[idx] - times[idx - 1]) if idx > 0 else float(times[1] - times[0]))
            else:
                step = 0.3
            gate_start = max(0.0, float(times[idx]) - step)
            inpoint = max(inpoint, gate_start)
    motion_score = float(np.percentile(mag[cover > 0] if cover.size and (cover > 0).any() else mag, 80)) if mag.size else 0.0
    audio_score = _audio_rms(path)
>>>>>>> 1b086fc7
    duration = _clip_duration(path)
    first_time, last_time = _find_active_bounds(times, cover, mag, sustain_sec, duration)
    peak_time = _peak_time(times, cover, mag, duration)
    category = _classify_event(meta)
    trim_start, trim_end = _compute_trim_bounds(category, first_time, peak_time, last_time, duration)
    motion_ref = mag[cover > 0] if cover.size and (cover > 0).any() else mag
    motion_score = float(np.percentile(motion_ref, 80)) if motion_ref.size else 0.0
    audio_score = _audio_rms(path)
    score = 0.65 * motion_score + 0.35 * audio_score
    return RankedClip(
        path=path,
        inpoint=round(trim_start, 3),
        outpoint=round(trim_end, 3),
        duration=duration,
        motion=motion_score,
        audio=audio_score,
        score=score,
        event=meta.event if meta else None,
    )


def _candidate_files(paths: Iterable[Path]) -> List[Path]:
    files: List[Path] = []
    for directory in paths:
        pattern = str(directory / "clip_*.mp4")
        files.extend(Path(f).resolve() for f in sorted(glob.glob(pattern)))
    return files


def write_rankings(csv_path: Path, clips: List[RankedClip]) -> None:
    csv_path.parent.mkdir(parents=True, exist_ok=True)
    with csv_path.open("w", newline="") as f:
        writer = csv.writer(f)
        writer.writerow(["path", "inpoint", "outpoint", "duration", "motion", "audio", "score", "event"])
        for clip in clips:
            writer.writerow(
                [
                    clip.path.as_posix(),
                    f"{clip.inpoint:.3f}",
                    f"{clip.outpoint:.3f}",
                    f"{clip.duration:.3f}",
                    f"{clip.motion:.4f}",
                    f"{clip.audio:.4f}",
                    f"{clip.score:.4f}",
                    clip.event or "",
                ]
            )


def write_concat(list_path: Path, clips: List[RankedClip], max_len: float) -> None:
    list_path.parent.mkdir(parents=True, exist_ok=True)
    with list_path.open("w", newline="\n", encoding="utf-8") as f:
        for clip in clips:
            base_out = clip.outpoint if clip.outpoint > clip.inpoint else clip.duration
            outpoint = min(base_out, clip.inpoint + max_len, clip.duration)
            f.write(f"file '{clip.path.as_posix()}'\n")
            f.write(f"inpoint {clip.inpoint:.3f}\n")
            f.write(f"outpoint {outpoint:.3f}\n")


def run_topk(config: AppConfig, candidate_dirs: List[Path], csv_out: Path, concat_out: Path, k: int | None = None, max_len: float | None = None) -> List[RankedClip]:
    k = k or config.rank.k
    max_len = max_len or config.rank.max_len
    files = _candidate_files(candidate_dirs)
    if not files:
        logger.warning("No candidate clips found in %s", candidate_dirs)
        return []
    metadata = _collect_metadata(candidate_dirs)
    scored = [score_clip(path, config.rank.sustain, metadata.get(path)) for path in files]
    filtered = [clip for clip in scored if clip.outpoint - clip.inpoint >= config.rank.min_tail]
    if len(filtered) < k:
        filtered = scored
    ranked = sorted(filtered, key=lambda c: c.score, reverse=True)[:k]
    write_rankings(csv_out, ranked)
    write_concat(concat_out, ranked, max_len)
    logger.info("Wrote %s and %s", csv_out, concat_out)
    return ranked<|MERGE_RESOLUTION|>--- conflicted
+++ resolved
@@ -250,14 +250,12 @@
     cap.release()
     return float(frames / fps) if frames else 0.0
 
-
-<<<<<<< HEAD
 def score_clip(path: Path, sustain_sec: float, meta: Optional[ClipMetadata]) -> RankedClip:
     times_list, cover_arr, mag_arr = _activity_profile(path)
     times = np.array(times_list, dtype=np.float32)
     cover = np.asarray(cover_arr, dtype=np.float32)
     mag = np.asarray(mag_arr, dtype=np.float32)
-=======
+
 def score_clip(path: Path, sustain_sec: float) -> RankedClip:
     times, cover, mag = _activity_profile(path)
     inpoint = _find_first_active(times, cover, mag, sustain_sec)
@@ -286,7 +284,6 @@
             inpoint = max(inpoint, gate_start)
     motion_score = float(np.percentile(mag[cover > 0] if cover.size and (cover > 0).any() else mag, 80)) if mag.size else 0.0
     audio_score = _audio_rms(path)
->>>>>>> 1b086fc7
     duration = _clip_duration(path)
     first_time, last_time = _find_active_bounds(times, cover, mag, sustain_sec, duration)
     peak_time = _peak_time(times, cover, mag, duration)
