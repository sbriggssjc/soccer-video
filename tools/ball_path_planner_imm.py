import os, json, math, cv2, numpy as np
import argparse, csv
from math import hypot

def to_gray(bgr): return cv2.cvtColor(bgr, cv2.COLOR_BGR2GRAY)
def eq(g): return cv2.equalizeHist(g)

# ---------- stabilization ----------
def stabilize_step(prev_gray, cur_bgr):
    g = eq(to_gray(cur_bgr))
    p0 = cv2.goodFeaturesToTrack(prev_gray, maxCorners=1200, qualityLevel=0.01, minDistance=8, blockSize=7)
    if p0 is None: return g, np.eye(3)
    p1, st, _ = cv2.calcOpticalFlowPyrLK(prev_gray, g, p0, None, winSize=(21,21), maxLevel=3)
    if p1 is None or st is None: return g, np.eye(3)
    p0v = p0[st==1].reshape(-1,2); p1v = p1[st==1].reshape(-1,2)
    if len(p0v) < 12: return g, np.eye(3)
    M, _ = cv2.estimateAffinePartial2D(p1v, p0v, method=cv2.RANSAC, ransacReprojThreshold=3.0)
    A = np.eye(3); 
    if M is not None: A[:2,:] = M
    return g, A

def warp_affine(img, A, W, H): 
    return cv2.warpAffine(img, A[:2,:], (W,H), flags=cv2.INTER_LINEAR, borderMode=cv2.BORDER_REPLICATE)

# ---------- masks & motion ----------
def field_mask_bgr(bgr):
    H, W = bgr.shape[:2]
    pixels = bgr.reshape(-1, 3).astype(np.float32)
    if pixels.size == 0:
        return np.zeros((H, W), dtype=np.uint8)

    sample_size = min(20000, pixels.shape[0])
    if sample_size < 3:
        return np.zeros((H, W), dtype=np.uint8)

    if sample_size < pixels.shape[0]:
        rng = np.random.default_rng(12345)
        idx = rng.choice(pixels.shape[0], size=sample_size, replace=False)
        sample = pixels[idx]
    else:
        sample = pixels

    criteria = (cv2.TERM_CRITERIA_EPS | cv2.TERM_CRITERIA_MAX_ITER, 25, 0.5)
    try:
        _, labels, centers = cv2.kmeans(sample, 3, None, criteria, 4, cv2.KMEANS_PP_CENTERS)
    except cv2.error:
        return np.zeros((H, W), dtype=np.uint8)

    centers = centers.astype(np.float32)
    counts = np.bincount(labels.flatten(), minlength=3).astype(np.float32)
    area_ratios = counts / max(counts.sum(), 1.0)

    def green_score(center, area_ratio):
        b, g, r = center
        hsv = cv2.cvtColor(center.reshape(1, 1, 3).astype(np.uint8), cv2.COLOR_BGR2HSV)[0, 0]
        hue = hsv[0] / 180.0
        sat = hsv[1] / 255.0
        hue_dist = min(abs(hue - 1/3), abs(hue - 1/3 + 1), abs(hue - 1/3 - 1))
        hue_score = max(0.0, 1.0 - hue_dist / 0.25)
        green_ratio = g / (r + b + 1.0)
        green_diff = (g - max(r, b)) / 255.0
        return (0.6 * green_ratio + 0.6 * green_diff + 0.4 * sat + 0.4 * hue_score + 0.2 * area_ratio)

    scores = [green_score(c, area_ratios[i]) for i, c in enumerate(centers)]
    green_idx = int(np.argmax(scores))

    dists = np.linalg.norm(pixels[:, None, :] - centers[None, :, :], axis=2)
    labels_full = np.argmin(dists, axis=1)
    mask = (labels_full.reshape(H, W) == green_idx).astype(np.uint8) * 255

    mask = cv2.medianBlur(mask,5)
    mask = cv2.morphologyEx(mask, cv2.MORPH_OPEN, np.ones((5,5),np.uint8))
    mask = cv2.morphologyEx(mask, cv2.MORPH_CLOSE, np.ones((7,7),np.uint8))
    mask = cv2.erode(mask, np.ones((9,9),np.uint8),1)
    return mask

def motion_strength(prev_stab, cur_stab):
    d = cv2.absdiff(prev_stab, cur_stab)
    g = cv2.cvtColor(d, cv2.COLOR_BGR2GRAY)
    g = cv2.GaussianBlur(g,(7,7),0)
    return g

def sideline_penalty(x,y,W,H,margin_xy=(64,76),heavy=22.0):
    return 0.0

# ---------- scores ----------
def ncc_score(win,tpl):
    if win.size==0 or tpl.size==0: return -1.0
    if win.shape[0]<tpl.shape[0] or win.shape[1]<tpl.shape[1]: return -1.0
    g=eq(win); t=eq(tpl)
    r1=cv2.matchTemplate(g,t,cv2.TM_CCOEFF_NORMED).max()
    h,w=t.shape[:2]
    t2=cv2.resize(t,(max(3,int(w*0.75)),max(3,int(h*0.75))),cv2.INTER_AREA)
    r2=cv2.matchTemplate(g,t2,cv2.TM_CCOEFF_NORMED).max()
    return float(max(r1,r2))

def radial_grad(gray,cx,cy,r):
    r=int(max(6,min(24,r)))
    x0=int(max(0,cx-r)); y0=int(max(0,cy-r)); x1=int(min(gray.shape[1],cx+r)); y1=int(min(gray.shape[0],cy+r))
    roi = gray[y0:y1,x0:x1]
    if roi.size==0: return 0.0
    gx=cv2.Sobel(roi,cv2.CV_32F,1,0,ksize=3); gy=cv2.Sobel(roi,cv2.CV_32F,0,1,ksize=3)
    mag=np.sqrt(gx*gx+gy*gy)
    return float(np.percentile(mag,80))

# ---------- candidate generator with pass-cone ----------
def gen_candidates(stab_bgr, raw_bgr, field_m, mot_map, pred_xy, tpl,
                   search_r=380, cone_dir=None, cone_deg=999, min_r=4, max_r=28, max_cands=16):
    H,W=stab_bgr.shape[:2]; px,py=pred_xy
    x0=int(max(0,px-search_r)); y0=int(max(0,py-search_r))
    x1=int(min(W,px+search_r)); y1=int(min(H,py+search_r))
    if x1<=x0+2 or y1<=y0+2: return []

    roi = stab_bgr[y0:y1,x0:x1]; gray=cv2.cvtColor(roi,cv2.COLOR_BGR2GRAY)
    f_roi = field_m[y0:y1,x0:x1]; m_roi = mot_map[y0:y1,x0:x1]
    out=[]

    def ok_cone(bx,by):
        if cone_dir is None: return True
        vx,vy = cone_dir
        ux,uy = bx-px, by-py
        nu = math.hypot(ux,uy); nv = math.hypot(vx,vy)
        if nu<1e-3 or nv<1e-3: return True
        cosang = (ux*vx + uy*vy)/(nu*nv)
        ang = math.degrees(math.acos(max(-1.0,min(1.0,cosang))))
        return ang <= cone_deg

    # contours
    thr = cv2.adaptiveThreshold(eq(gray),255,cv2.ADAPTIVE_THRESH_GAUSSIAN_C,cv2.THRESH_BINARY,31,-7)
    thr = cv2.medianBlur(thr,5)
    cnts,_=cv2.findContours(thr,cv2.RETR_EXTERNAL,cv2.CHAIN_APPROX_SIMPLE)
    for c in cnts:
        a=cv2.contourArea(c)
        if a<(min_r*min_r*0.6) or a>(max_r*max_r*4.0): continue
        (cx,cy),rad = cv2.minEnclosingCircle(c)
        bx=x0+cx; by=y0+cy
        if f_roi[int(np.clip(cy,0,f_roi.shape[0]-1)), int(np.clip(cx,0,f_roi.shape[1]-1))]==0: continue
        mot = float(m_roi[int(np.clip(cy,0,m_roi.shape[0]-1)), int(np.clip(cx,0,m_roi.shape[1]-1))])
        if mot < 3.0: continue
        if not ok_cone(bx,by): continue
        dist = hypot(bx-px, by-py)
        side=int(max(16,min(96, rad*6)))
        sx0=int(max(0,bx-side//2)); sy0=int(max(0,by-side//2))
        sx1=int(min(W,sx0+side));    sy1=int(min(H,sy0+side))
        win = cv2.cvtColor(stab_bgr[sy0:sy1,sx0:sx1], cv2.COLOR_BGR2GRAY)
        ncc=ncc_score(win, tpl); grad=radial_grad(gray,int(cx),int(cy),int(rad))
        base = (-0.02*dist) + (1.5*ncc) + (0.02*grad)
        base -= sideline_penalty(bx,by,W,H)
        out.append((bx,by,base))
    # hough
    hc = cv2.HoughCircles(gray, cv2.HOUGH_GRADIENT, dp=1.2, minDist=14,
                          param1=110, param2=18, minRadius=min_r, maxRadius=max_r)
    if hc is not None:
        for x,y,r in np.round(hc[0,:]).astype(int):
            bx=x0+x; by=y0+y
            if f_roi[int(np.clip(y,0,f_roi.shape[0]-1)), int(np.clip(x,0,f_roi.shape[1]-1))]==0: continue
            mot = float(m_roi[int(np.clip(y,0,m_roi.shape[0]-1)), int(np.clip(x,0,m_roi.shape[1]-1))])
            if mot < 3.0: continue
            if not ok_cone(bx,by): continue
            dist = hypot(bx-px, by-py)
            side=int(max(16,min(96, r*6)))
            sx0=int(max(0,bx-side//2)); sy0=int(max(0,by-side//2))
            sx1=int(min(W,sx0+side));    sy1=int(min(H,sy0+side))
            win = cv2.cvtColor(stab_bgr[sy0:sy1,sx0:sx1], cv2.COLOR_BGR2GRAY)
            ncc=ncc_score(win, None if tpl is None else tpl)
            grad=radial_grad(gray,int(x),int(y),int(r))
            base = (-0.02*dist) + (1.5*ncc) + (0.02*grad) - sideline_penalty(bx,by,W,H)
            out.append((bx,by,base))
    out.sort(key=lambda t: t[2], reverse=True)
    return out[:max_cands]

# ---------- IMM smoother (CV + CA) ----------
class IMM:
    def __init__(self, dt=1/30, p_switch=0.02):
        # state: [x,y,vx,vy,ax,ay]; CV uses ax=ay=0 with low process noise
        self.dt=dt
        self.mu=np.array([0.5,0.5])  # mode probs
        # models: 0=CV, 1=CA
        self.Q_cv=np.diag([1e-3,1e-3, 2e-2,2e-2, 1e-6,1e-6])
        self.Q_ca=np.diag([1e-3,1e-3, 2e-2,2e-2, 2e-2,2e-2])
        self.R = np.diag([3.0,3.0])  # px meas noise
        self.P0=np.diag([50,50, 50,50, 50,50]).astype(np.float32)
        self.x0=None; self.P_cv=None; self.P_ca=None
        self.pi=np.array([[1-p_switch,p_switch],[p_switch,1-p_switch]])

    def _F(self, model):
        dt=self.dt
        if model==0: # CV
            F=np.eye(6)
            F[0,2]=dt; F[1,3]=dt
            return F
        else:        # CA
            F=np.eye(6)
            F[0,2]=dt; F[1,3]=dt
            F[0,4]=0.5*dt*dt; F[1,5]=0.5*dt*dt
            F[2,4]=dt; F[3,5]=dt
            return F

    def _Q(self, model): return self.Q_cv if model==0 else self.Q_ca

    def init(self, x,y):
        self.x_cv=np.array([x,y,0,0,0,0],dtype=np.float32)
        self.x_ca=self.x_cv.copy()
        self.P_cv=self.P0.copy(); self.P_ca=self.P0.copy()

    def step(self, z):
        # mixing
        c_j = self.pi.T @ self.mu
        mu_cond = (self.pi * self.mu[None,:]) / c_j[None,:]
        x_mix = mu_cond[0,0]*self.x_cv + mu_cond[1,0]*self.x_ca
        y_mix = mu_cond[0,1]*self.x_cv + mu_cond[1,1]*self.x_ca
        P_mix_cv = self.P_cv  # (keep simple)
        P_mix_ca = self.P_ca

        # propagate
        xs=[]; Ps=[]; lik=[]
        for m,(x0,P0) in enumerate([(x_mix,P_mix_cv),(y_mix,P_mix_ca)]):
            F=self._F(m); Q=self._Q(m)
            x_pred=F@x0; P_pred=F@P0@F.T + Q
            # update with z=[x,y]
            H=np.zeros((2,6)); H[0,0]=1; H[1,1]=1
            y=z - H@x_pred
            S=H@P_pred@H.T + self.R
            K=P_pred@H.T@np.linalg.inv(S)
            x_upd=x_pred + K@y
            P_upd=(np.eye(6)-K@H)@P_pred
            # likelihood
            ll = math.exp(-0.5*(y.T@np.linalg.inv(S)@y)) / math.sqrt((2*math.pi)**2 * np.linalg.det(S) + 1e-9)
            xs.append(x_upd); Ps.append(P_upd); lik.append(ll+1e-12)

        # mode prob update
        lik=np.array(lik); c = lik * c_j
        self.mu = c / (c.sum()+1e-12)

        # merge
        self.x = self.mu[0]*xs[0] + self.mu[1]*xs[1]
        self.P = self.mu[0]*(Ps[0]+np.outer(xs[0]-self.x,xs[0]-self.x)) + self.mu[1]*(Ps[1]+np.outer(xs[1]-self.x,xs[1]-self.x))
        self.x_cv, self.P_cv = xs[0], Ps[0]
        self.x_ca, self.P_ca = xs[1], Ps[1]
        return float(self.x[0]), float(self.x[1]), float(math.hypot(self.x[2], self.x[3]))

# ---------- zoom planner (sigmoid, edge-aware, rate-limited) ----------
def plan_zoom(xs, ys, vpx, fps, W,H, zmin=1.08, zmax=1.78, v0=420, k=0.0065, edge_m=0.14, edge_gain=0.18, rate=0.032):
    def edge_prox(bx,by):
        dl=bx/max(1,W); dr=(W-bx)/max(1,W); dt=by/max(1,H); db=(H-by)/max(1,H)
        return max(0.0, edge_m - min(dl,dr,dt,db))/max(edge_m,1e-6)
    def sigmoid(x): return 1.0/(1.0+math.exp(-x))
    zt=[]
    for i,(x,y) in enumerate(zip(xs,ys)):
        v = vpx[i] if i < len(vpx) else 0.0
        # higher speed -> zoom OUT smoothly
        w = sigmoid(k*(v - v0))  # ~0 for slow, ->1 for very fast
        zr = zmax - w*(zmax - zmin)
        zr = max(zmin, zr - edge_gain*edge_prox(x,y))
        zt.append(zr)
    # double EMA + rate limit
    for a in (0.22,0.22):
        for i in range(1,len(zt)): zt[i]=(1-a)*zt[i-1]+a*zt[i]
        for i in range(len(zt)-2,-1,-1): zt[i]=(1-a)*zt[i+1]+a*zt[i]
    for i in range(1,len(zt)):
        dz = max(-rate, min(rate, zt[i]-zt[i-1])); zt[i]=zt[i-1]+dz
    for i in range(len(zt)-2,-1,-1):
        dz = max(-rate, min(rate, zt[i]-zt[i+1])); zt[i]=zt[i+1]+dz
    # quality guard (portrait mapping)
    for i in range(len(zt)):
        crop_w = H / max(1e-6, zt[i]) * (1080/1920)
        min_crop_w = W / 1.90
        if crop_w < min_crop_w:
            zt[i] = H / (min_crop_w * (1080/1920))
    return [float(max(zmin, min(zmax, z))) for z in zt]

def main():
    ap=argparse.ArgumentParser()
    ap.add_argument("--in", dest="inp", required=True)
    ap.add_argument("--anchors", required=True)
    ap.add_argument("--init-manual", action="store_true")
    ap.add_argument("--init-t", type=float, default=0.8)
    ap.add_argument("--out", required=True)
    args=ap.parse_args()

    cap=cv2.VideoCapture(args.inp)
    if not cap.isOpened(): raise SystemExit("Cannot open input")
    fps=cap.get(cv2.CAP_PROP_FPS) or 30.0
    clip_fps = float(fps if fps and np.isfinite(fps) and fps > 1e-3 else 24.0)
    W=int(cap.get(cv2.CAP_PROP_FRAME_WIDTH)); H=int(cap.get(cv2.CAP_PROP_FRAME_HEIGHT))

    # anchors
    anchors={}
    warn_bad_frame=False
    with open(args.anchors,"r",encoding="utf-8") as f:
        for line in f:
            d=json.loads(line)
            frame_from_time=int(round(float(d["t"])*fps))
            stored=d.get("frame")
            if stored is not None:
                try:
                    frame_from_file=int(round(float(stored)))
                except (TypeError, ValueError):
                    frame_from_file=None
                else:
                    if abs(frame_from_file-frame_from_time)>1:
                        warn_bad_frame=True
            anchors[frame_from_time]=(float(d["bx"]), float(d["by"]))

    if warn_bad_frame:
        print("[WARN] Anchor frames differed from time-based index; using t*fps to align.")

    # init frame + template
    idx0=max(0,int(round(args.init_t*fps))); cap.set(cv2.CAP_PROP_POS_FRAMES, idx0)
    ok, f0 = cap.read(); 
    if not ok: raise SystemExit("Cannot read init frame")
    cv2.namedWindow("Select ball", cv2.WINDOW_NORMAL)
    r = cv2.selectROI("Select ball", f0, showCrosshair=True, fromCenter=False) if args.init_manual else None
    cv2.destroyWindow("Select ball")
    if r is None or r[2]<=0 or r[3]<=0: raise SystemExit("Use --init-manual to seed")
    bx0=r[0]+r[2]/2.0; by0=r[1]+r[3]/2.0
    r_est = 0.25 * math.sqrt(r[2]*r[3])
    min_r = max(3, int(0.6 * r_est))
    max_r = min(30, int(2.2 * r_est))
    if max_r <= min_r:
        max_r = min(30, min_r + 2)
    g0 = eq(to_gray(f0))
    _, A0 = stabilize_step(g0, f0)
    stab0 = warp_affine(f0, A0, W, H)
    tpl = eq(to_gray(stab0))[int(by0-32):int(by0+32), int(bx0-32):int(bx0+32)].copy()
    if tpl.size==0: tpl = eq(to_gray(stab0))
    os.makedirs("out/diag_templates", exist_ok=True)
    cv2.imwrite("out/diag_templates/tpl_init.png", tpl)

    # pass 1: stabilized candidates with motion map & cone
    cap.set(cv2.CAP_PROP_POS_FRAMES, 0)
    ok, fr1 = cap.read(); 
    if not ok: raise SystemExit("Empty video")
    prev_g = eq(to_gray(fr1))
    prev_stab = warp_affine(fr1, np.eye(3, dtype=np.float32), W, H)
    pred=(bx0,by0); vel=(0.0,0.0); miss=0
<<<<<<< HEAD
    last_good = (bx0, by0)
    path_xy=[]; speeds=[]; records=[]
=======
    measurements=[]; smooth_path=[]; speeds=[]; records=[]
>>>>>>> 436a819d
    trace = None; w = None
    n=0
    while True:
        ok, fr = cap.read()
        if not ok: break
        cur_g, A = stabilize_step(prev_g, fr)
        stab = warp_affine(fr, A, W, H)
        field_m = field_mask_bgr(stab)
        mot = motion_strength(prev_stab, stab)

        # pass-handoff cone temporarily disabled during validation

        # anchor snap
        if n in anchors: pred = anchors[n]

        sr = 240 + min(200, 40*miss)
        cands = gen_candidates(
            stab,
            fr,
            field_m,
            mot,
            pred,
            tpl,
            search_r=sr,
            cone_dir=None,
            cone_deg=999,
            min_r=min_r,
            max_r=max_r,
        )

        best = None
        if cands:
            px, py = pred

            def score(c):
                bx, by, base = c
                dist = ((bx - px) ** 2 + (by - py) ** 2) ** 0.5
                center_bias = -0.002 * abs(bx - (W * 0.5))
                return base - 0.03 * dist + center_bias

            cands.sort(key=score, reverse=True)
            bx, by, _ = cands[0]

            cand_x, cand_y = bx, by

            # predicted from last step:
            px, py = pred
            cx, cy = cand_x, cand_y  # your best candidate

            dx = cx - px; dy = cy - py
            fps_eff = clip_fps or 24.0
            max_jump_px = 18.0 * (fps_eff / 24.0)  # ≈18 px/f @24fps

            if (dx*dx + dy*dy) ** 0.5 > max_jump_px:
                # try a tiny NCC around last good position to avoid teleport
                lx, ly = last_good
                sx0, sy0 = int(max(0, lx-60)), int(max(0, ly-60))
                sx1, sy1 = int(min(W, lx+60)), int(min(H, ly+60))
                win = cv2.cvtColor(stab[sy0:sy1, sx0:sx1], cv2.COLOR_BGR2GRAY)
                if win.size and tpl.size and win.shape[0] >= tpl.shape[0] and win.shape[1] >= tpl.shape[1]:
                    res = cv2.matchTemplate(win, tpl, cv2.TM_CCOEFF_NORMED)
                    _, m, _, ml = cv2.minMaxLoc(res)
                    if m > 0.45:
                        cx = sx0 + ml[0] + tpl.shape[1]*0.5
                        cy = sy0 + ml[1] + tpl.shape[0]*0.5
                    else:
                        cx, cy = px, py  # hold prediction this frame (no snap)
                else:
                    cx, cy = px, py

            dist = ((cx - px) ** 2 + (cy - py) ** 2) ** 0.5
            if dist <= max_jump_px:
                pred = (cx, cy)
                best = pred

        if n==0:
            os.makedirs("out\\diag_trace", exist_ok=True)
            trace = open("out\\diag_trace\\cands.csv","w",encoding="utf-8",newline="")
            w = csv.writer(trace); w.writerow(["frame","num_cands","top_score","pred_x","pred_y","miss_streak"])

        top = cands[0][2] if cands else ""
        if w is not None:
            w.writerow([n, len(cands), top, pred[0], pred[1], miss])

        if best is not None:
            bx, by = best
            last_good = best
            # update vel
            if measurements:
                vx,vy = bx-measurements[-1][0], by-measurements[-1][1]
            else:
                vx,vy = 0.0,0.0
            vel = (0.6*vel[0]+0.4*vx, 0.6*vel[1]+0.4*vy)
            pred=(bx,by); miss=0
            # gently refresh template
            g = eq(to_gray(stab))
            cur_tpl = g[int(by-32):int(by+32), int(bx-32):int(bx+32)]
            if cur_tpl.size and tpl.size and cur_tpl.shape==tpl.shape:
                tpl = cv2.addWeighted(tpl, 0.9, cur_tpl, 0.1, 0)
        else:
            # widen globally if long miss
            miss += 1
            # optionally enlarge `search_r` on miss
            # sr = min(420, sr + 30)

        # spike check on raw pred displacement (before IMM)
        if len(measurements) >= 3:
            vx = pred[0] - measurements[-1][0]
            vy = pred[1] - measurements[-1][1]
            s  = (vx*vx + vy*vy)**0.5
            if s > 20.0:
                lx, ly = measurements[-1]
                tiny = 36
                sx0 = int(max(0, lx - 60)); sy0 = int(max(0, ly - 60))
                sx1 = int(min(W, lx + 60)); sy1 = int(min(H, ly + 60))
                win = cv2.cvtColor(stab[sy0:sy1, sx0:sx1], cv2.COLOR_BGR2GRAY)
                t   = tpl
                if win.size and t.size and win.shape[0] >= t.shape[0] and win.shape[1] >= t.shape[1]:
                    res = cv2.matchTemplate(eq(win), eq(t), cv2.TM_CCOEFF_NORMED)
                    _min, m, _minl, ml = cv2.minMaxLoc(res)
                    if m > 0.45:
                        pred = (sx0 + ml[0] + t.shape[1]/2.0, sy0 + ml[1] + t.shape[0]/2.0)
                        miss = 0

        # chosen ball point in STABILIZED coords:
        bx_s, by_s = float(pred[0]), float(pred[1])

        # map STAB -> RAW using inverse affine (use H inverse if you use homography)
        try:
            A_inv = cv2.invertAffineTransform(A[:2, :].astype(np.float64))
        except cv2.error:
            A_inv = np.array([[1.0, 0.0, 0.0], [0.0, 1.0, 0.0]], dtype=np.float64)
        bx_r = float(A_inv[0,0]*bx_s + A_inv[0,1]*by_s + A_inv[0,2])
        by_r = float(A_inv[1,0]*bx_s + A_inv[1,1]*by_s + A_inv[1,2])

        W = stab.shape[1]; H = stab.shape[0]
        def clamp(v, lo, hi): return max(lo, min(hi, v))
        bx_s = float(clamp(bx_s, 0.0, W-1.0)); by_s = float(clamp(by_s, 0.0, H-1.0))
        bx_r = float(clamp(bx_r, 0.0, W-1.0)); by_r = float(clamp(by_r, 0.0, H-1.0))

        records.append({
            "t": float(n / fps),
            "f": int(n),
            "bx_stab": bx_s,
            "by_stab": by_s,
            "bx_raw": float(bx_r),
            "by_raw": float(by_r),
        })

        measurements.append((bx_s, by_s))

        # IMM smoothing online (acts like look-ahead when combined with anchors)
        if n==0:
            imm=IMM(dt=1.0/fps, p_switch=0.04); imm.init(bx_s, by_s)
        x,y,v = imm.step(np.array([bx_s,by_s],dtype=np.float32))

        smooth_path.append((float(x), float(y)))
        speeds.append(v*fps)  # v is px/frame; convert to px/s
        prev_g=cur_g; prev_stab=stab; n+=1
    cap.release()

    if trace is not None:
        trace.close()

    # planned zoom from smoothed speed
    z = plan_zoom([p[0] for p in smooth_path], [p[1] for p in smooth_path], speeds, fps, W,H,
                  zmin=1.10, zmax=1.76, v0=480, k=0.0070, edge_m=0.14, edge_gain=0.18, rate=0.030)

    with open(args.out,"w",encoding="utf-8") as f:
        for i, rec in enumerate(records):
            out = dict(rec)
            out["z"] = float(z[i])
            f.write(json.dumps(out)+"\n")

if __name__=="__main__":
    main()<|MERGE_RESOLUTION|>--- conflicted
+++ resolved
@@ -334,12 +334,7 @@
     prev_g = eq(to_gray(fr1))
     prev_stab = warp_affine(fr1, np.eye(3, dtype=np.float32), W, H)
     pred=(bx0,by0); vel=(0.0,0.0); miss=0
-<<<<<<< HEAD
-    last_good = (bx0, by0)
-    path_xy=[]; speeds=[]; records=[]
-=======
     measurements=[]; smooth_path=[]; speeds=[]; records=[]
->>>>>>> 436a819d
     trace = None; w = None
     n=0
     while True:
