﻿[CmdletBinding()]
param(
  [string]$Index = "out\events_selected_for_build.csv",
  [string]$Portrait = "1080x1920",
  [string]$Preset = "cinematic",
  [string]$LogsDir = "out\render_logs",
  [string]$BrandOverlay = "C:\Users\scott\soccer-video\brand\tsc\title_ribbon_1080x1920.png",
  [string]$EndCard = "C:\Users\scott\soccer-video\brand\tsc\end_card_1080x1920.png",
  [switch]$ListOnly  # just list what would run
)

$ErrorActionPreference = 'Stop'
if (-not (Test-Path -LiteralPath $Index)) { throw "Index not found: $Index" }

Write-Host "Using index: $Index"

# --- Real-ESRGAN config ---
$RealESRGANExe   = "C:\\Users\\scott\\soccer-video\\tools\\realesrgan\\realesrgan-ncnn-vulkan.exe"
$UpscaleEnabled  = $true    # master switch; set $false to bypass upscaling
$UpscaleScale    = 2        # 2x is usually enough before portrait crops; 4x = heavier
$UpscaleModel    = "realesrgan-x4plus"  # solid general model
$UpscaleTmpRoot  = "C:\\Users\\scott\\soccer-video\\out\\_tmp\\upscale_frames"
$UpscaleOutRoot  = "C:\\Users\\scott\\soccer-video\\out\\upscaled"

# Make sure output dirs exist
New-Item -ItemType Directory -Force $UpscaleTmpRoot  | Out-Null
New-Item -ItemType Directory -Force $UpscaleOutRoot  | Out-Null

function Get-UpscaledPath([string]$inPath, [int]$scale) {
    $name = [IO.Path]::GetFileNameWithoutExtension($inPath)
    $ext  = ".mp4"
    return Join-Path $UpscaleOutRoot ("{0}__x{1}.mp4" -f $name, $scale)
}

function Invoke-Upscale {
    param(
        [Parameter(Mandatory=$true)][string]$In,
        [int]$Scale = $UpscaleScale,
        [string]$Model = $UpscaleModel
    )

    if (-not $UpscaleEnabled) { return $In } # passthrough

    if (-not (Test-Path $RealESRGANExe)) {
        Write-Warning "Real-ESRGAN not found; falling back to ffmpeg lanczos."
        return (Invoke-UpscaleFallback -In $In -Scale $Scale)
    }

    $Out = Get-UpscaledPath -inPath $In -scale $Scale

    # Skip if already upscaled and newer than source
    if ((Test-Path $Out) -and ((Get-Item $Out).LastWriteTime -gt (Get-Item $In).LastWriteTime)) {
        Write-Host "[UPSCALE] Skipping (already up-to-date): $Out"
        return $Out
    }

    # Try the direct-video path first (some builds support video i/o). If it fails, we fall back to frame path.
    Write-Host "[UPSCALE] Trying direct Real-ESRGAN video path..."
    $direct = & $RealESRGANExe -i $In -o $Out -n $Model -s $Scale 2>&1
    if ($LASTEXITCODE -eq 0 -and (Test-Path $Out)) {
        Write-Host "[UPSCALE] Success (direct): $Out"
        return $Out
    } else {
        Write-Warning "[UPSCALE] Direct path failed; falling back to frame extraction pipeline."
    }

    # ---- Frame pipeline (always works) ----
    $stamp    = [Guid]::NewGuid().ToString().Substring(0,8)
    $tmpInDir = Join-Path $UpscaleTmpRoot ("in_$stamp")
    $tmpOutDir= Join-Path $UpscaleTmpRoot ("out_$stamp")
    New-Item -ItemType Directory -Force $tmpInDir  | Out-Null
    New-Item -ItemType Directory -Force $tmpOutDir | Out-Null

    # 1) Probe source fps
    $fps = (& ffprobe -v error -select_streams v:0 -show_entries stream=r_frame_rate `
        -of default=noprint_wrappers=1:nokey=1 -- "$In").Trim()
    if (-not $fps) { $fps = "30/1" }  # default fallback

    # 2) Extract frames losslessly
    & ffmpeg -hide_banner -y -i "$In" -map 0:v:0 -vsync 0 "$tmpInDir\%06d.png"
    if ($LASTEXITCODE -ne 0) { throw "[UPSCALE] ffmpeg extract failed." }

    # 3) ESRGAN upscale frames
    & $RealESRGANExe -i "$tmpInDir" -o "$tmpOutDir" -n $Model -s $Scale
    if ($LASTEXITCODE -ne 0) { throw "[UPSCALE] Real-ESRGAN on frames failed." }

    # 4) Re-encode video from frames; copy/encode audio from original
    #    Use same FPS; safe CRF/preset for quality
    & ffmpeg -hide_banner -y -framerate $fps -i "$tmpOutDir\%06d.png" `
        -i "$In" -map 0:v:0 -map 1:a? -c:v libx264 -preset slow -crf 18 -pix_fmt yuv420p "$Out"
    if ($LASTEXITCODE -ne 0) { throw "[UPSCALE] ffmpeg re-encode failed." }

    # 5) Clean temp
    Remove-Item -Recurse -Force $tmpInDir, $tmpOutDir

    Write-Host "[UPSCALE] Done (frames): $Out"
    return $Out
}

function Invoke-UpscaleFallback {
    param([Parameter(Mandatory=$true)][string]$In, [int]$Scale = 2)

    $Out = Get-UpscaledPath -inPath $In -scale $Scale

    if ((Test-Path $Out) -and ((Get-Item $Out).LastWriteTime -gt (Get-Item $In).LastWriteTime)) {
        Write-Host "[UPSCALE] Skipping (already up-to-date fallback): $Out"
        return $Out
    }

    # Lanczos upscale + light pre-clean; tune CRF/preset as desired
    & ffmpeg -hide_banner -y -i "$In" `
      -vf "scale=iw*${Scale}:ih*${Scale}:flags=lanczos,hqdn3d=2:1:2:3,unsharp=5:5:0.5:5:5:0.0" `
      -c:v libx264 -preset slow -crf 18 -pix_fmt yuv420p -map 0:a? "$Out"

    if ($LASTEXITCODE -ne 0) { throw "[UPSCALE] ffmpeg fallback failed." }

    Write-Host "[UPSCALE] Done (fallback lanczos): $Out"
    return $Out
}

# --- Collect base IDs & explicit mp4 paths from BOTH raw text and CSV rows ---
$rxBase = [regex]'\d{3}__[^\\/",\r\n]+__t\d+(?:\.\d+)?-t\d+(?:\.\d+)?'
$rxMp4  = [regex]'(?:[A-Za-z]:)?(?:[\\/][^"''\r\n]+)+\.mp4'

$ids  = New-Object System.Collections.Generic.HashSet[string]
$mp4s = New-Object System.Collections.Generic.HashSet[string]

# a) scan raw text (handles arbitrary CSV)
$raw = Get-Content -LiteralPath $Index -Raw -Encoding UTF8
foreach ($m in $rxBase.Matches($raw)) { [void]$ids.Add($m.Value) }
foreach ($m in $rxMp4.Matches($raw))  { [void]$mp4s.Add($m.Value.Replace('/','\')) }

# b) scan parsed CSV (covers nicely-named columns like "clip","path", etc.)
try {
  $rows = Import-Csv -LiteralPath $Index
  foreach ($r in $rows) {
    foreach ($prop in $r.PSObject.Properties) {
      $val = [string]$prop.Value
      if ([string]::IsNullOrWhiteSpace($val)) { continue }
      foreach ($m in $rxBase.Matches($val)) { [void]$ids.Add($m.Value) }
      foreach ($m in $rxMp4.Matches($val))  { [void]$mp4s.Add($m.Value.Replace('/','\')) }
    }
  }
} catch {
  Write-Verbose "Import-Csv failed (non-fatal): $($_.Exception.Message)"
}

# --- Index all atomic clips on disk (skip quarantine & copies) ---
$allFiles = Get-ChildItem -Path "out\atomic_clips" -Filter *.mp4 -Recurse -File |
  Where-Object {
    $_.FullName -notmatch '\\quarantine\\' -and
    $_.Name -notmatch '(?i)(__copy|_copy)\.mp4$'
  }

$byBase = @{}
foreach ($f in $allFiles) { $byBase[$f.BaseName] = $f.FullName }

# --- Resolve targets from IDs + explicit mp4 paths ---
$resolved = New-Object System.Collections.Generic.HashSet[string]

foreach ($id in $ids) {
  if ($byBase.ContainsKey($id)) { [void]$resolved.Add($byBase[$id]) }
}

foreach ($p in $mp4s) {
  $cand = $p
  if (-not (Test-Path -LiteralPath $cand)) {
    $cand2 = Join-Path $PWD $p
    if (Test-Path -LiteralPath $cand2) { $cand = (Resolve-Path -LiteralPath $cand2).Path } else { continue }
  } else {
    $cand = (Resolve-Path -LiteralPath $cand).Path
  }
  if ($cand -notmatch '\\quarantine\\' -and $cand -notmatch '(?i)(__copy|_copy)\.mp4$') {
    [void]$resolved.Add($cand)
  }
}

$clips = @($resolved) | Sort-Object

# --- Diagnostics so you can see what's happening ---
Write-Host "Found on disk under out\atomic_clips : $($allFiles.Count) mp4s (after quarantine/copy filter)."
Write-Host "IDs parsed from index                 : $($ids.Count)"
Write-Host "Explicit mp4 paths parsed from index  : $($mp4s.Count)"
Write-Host "Resolved runnable clips               : $($clips.Count)"
if ($ids.Count -gt 0)   { Write-Host "Example ID(s): $((@($ids)[0..([Math]::Min(4,$ids.Count-1))]) -join ', ')" }
if ($clips.Count -gt 0) { Write-Host "First clip: $($clips[0])" }

if ($clips.Count -eq 0) {
  Write-Warning "Nothing matched. Quick checklist:"
  Write-Host "  • Does your CSV contain either base IDs like 022__SHOT__t3028.10-t3059.70 OR full mp4 paths?"
  Write-Host "  • Do the files exist under out\atomic_clips (and not in \quarantine\ or named *_copy.mp4)?"
  Write-Host "  • If your CSV uses a different ID pattern, send me one example row."
  throw "No eligible clips after filtering."
}

if ($ListOnly) {
  Write-Host "`n[ListOnly] Would render these $($clips.Count) clips:"
  $clips | ForEach-Object { Write-Host "  - $_" }
  return
}

# --- Make sure output dirs exist ---
New-Item -ItemType Directory -Path $LogsDir -ErrorAction SilentlyContinue | Out-Null
New-Item -ItemType Directory -Path "out\portrait_reels\clean" -ErrorAction SilentlyContinue | Out-Null

foreach ($clip in $clips) {
  $base   = [IO.Path]::GetFileNameWithoutExtension($clip)
  $parent = Split-Path $clip -Parent

  $hi = Invoke-Upscale -In $clip -Scale $UpscaleScale

  # prefer locked path if present
  $ballPath = Join-Path $LogsDir ("{0}.ball.lock.jsonl" -f $base)
  if (-not (Test-Path $ballPath)) { $ballPath = Join-Path $LogsDir ("{0}.ball.jsonl" -f $base) }

  $tel   = Join-Path $LogsDir ("{0}.final.jsonl" -f $base)
  $log   = Join-Path $LogsDir ("{0}.final.log"  -f $base)
  $final = Join-Path "out\portrait_reels\clean" ("{0}_portrait_FINAL.mp4" -f $base)

  Write-Host "`n=== RENDER ==="
  Write-Host "IN : $clip"
  if ($hi -ne $clip) {
    Write-Host "UPS: $hi"
  }
  Write-Host "OUT: $final"

  $args = @("tools\render_follow_unified.py",
            "--in", $hi,
            "--preset", $Preset,
            "--portrait", $Portrait,
            "--lookahead","24",
            "--smoothing","0.65",
            "--zoom-min","1.08",
            "--zoom-max","1.45",
            "--speed-limit","280",
            "--telemetry", $tel,
            "--log", $log)

  if (Test-Path $ballPath) { $args += @("--ball-path", $ballPath, "--ball-key-x","bx_stab", "--ball-key-y","by_stab") }
  if (Test-Path $BrandOverlay) { $args += @("--brand-overlay", $BrandOverlay) }
  if (Test-Path $EndCard)      { $args += @("--endcard", $EndCard) }

  python $args

  # DEBUG overlay
  $dbg = Join-Path $parent ("{0}.__DEBUG_FINAL.mp4" -f $base)
<<<<<<< HEAD
  python tools\overlay_debug.py --in $hi --telemetry $tel --out $dbg
=======
  python tools\sanitize_telemetry.py --in $tel
  python tools\overlay_debug.py --in $clip --telemetry $tel --out $dbg
>>>>>>> 791b27c1
}

Write-Host "`nAll done."<|MERGE_RESOLUTION|>--- conflicted
+++ resolved
@@ -244,12 +244,8 @@
 
   # DEBUG overlay
   $dbg = Join-Path $parent ("{0}.__DEBUG_FINAL.mp4" -f $base)
-<<<<<<< HEAD
-  python tools\overlay_debug.py --in $hi --telemetry $tel --out $dbg
-=======
   python tools\sanitize_telemetry.py --in $tel
   python tools\overlay_debug.py --in $clip --telemetry $tel --out $dbg
->>>>>>> 791b27c1
 }
 
 Write-Host "`nAll done."