--- conflicted
+++ resolved
@@ -39,11 +39,59 @@
     if not cap.isOpened():
         print(f"[ERROR] cannot open input video: {inp}"); return 3
 
-<<<<<<< HEAD
     W = int(cap.get(cv2.CAP_PROP_FRAME_WIDTH))
     H = int(cap.get(cv2.CAP_PROP_FRAME_HEIGHT))
     fps = cap.get(cv2.CAP_PROP_FPS) or 30.0
-=======
+
+    fourcc = cv2.VideoWriter_fourcc(*"mp4v")
+    vw = cv2.VideoWriter(out, fourcc, fps, (W, H), True)
+    if not vw.isOpened():
+        print(f"[ERROR] cannot open writer: {out}"); return 4
+
+    idx = 0
+    ok = True
+    while True:
+        ok, frame = cap.read()
+        if not ok:
+            break
+        if flip:
+            frame = cv2.rotate(frame, cv2.ROTATE_180)
+        frames.append(frame)
+    cap.release()
+    if not frames:
+        raise RuntimeError("No frames decoded from input clip")
+    return frames
+
+
+def _sample_frame(frames: List[np.ndarray], fps_in: float, fps_out: float, index: int) -> np.ndarray:
+    t = float(index) / float(fps_out)
+    src_idx = int(round(t * fps_in))
+    src_idx = max(0, min(src_idx, len(frames) - 1))
+    return frames[src_idx]
+
+
+def _draw(frame: np.ndarray, telemetry: dict, label_point: Optional[np.ndarray]) -> np.ndarray:
+    output = frame.copy()
+
+    crop = telemetry.get("crop")
+    if crop and len(crop) >= 4:
+        x0, y0, crop_w, crop_h = crop[:4]
+    else:
+        cx = telemetry.get("cx", 0.0)
+        cy = telemetry.get("cy", 0.0)
+        crop_w = telemetry.get("crop_w", 0.0)
+        crop_h = telemetry.get("crop_h", 0.0)
+        x0 = cx - crop_w / 2.0
+        y0 = cy - crop_h / 2.0
+
+    cv2.rectangle(
+        output,
+        (int(x0), int(y0)),
+        (int(x0 + crop_w), int(y0 + crop_h)),
+        (0, 255, 0),
+        2,
+    )
+
     ball = telemetry.get("ball")
     if ball and len(ball) >= 2:
         bx, by = ball[:2]
@@ -93,42 +141,38 @@
     output_size = (width, height)
     out_path = Path(args.output).expanduser().resolve() if args.output else input_path.with_suffix(".__DEBUG.mp4")
     out_path.parent.mkdir(parents=True, exist_ok=True)
->>>>>>> 70ee95d6
 
     fourcc = cv2.VideoWriter_fourcc(*"mp4v")
-    vw = cv2.VideoWriter(out, fourcc, fps, (W, H), True)
-    if not vw.isOpened():
-        print(f"[ERROR] cannot open writer: {out}"); return 4
+    writer = cv2.VideoWriter(str(out_path), fourcc, fps_out, output_size)
+    if not writer.isOpened():
+        raise RuntimeError(f"Unable to open writer for {out_path}")
 
-    idx = 0
-    ok = True
-    while True:
-        ok, frame = cap.read()
-        if not ok: break
-        rec = recs[idx] if idx < len(recs) else recs[-1]
+    for idx, telemetry in enumerate(records):
+        frame = _sample_frame(frames, fps_in, fps_out, idx)
+        point = None
+        if label_points is not None and idx < len(label_points):
+            point = label_points[idx]
+        rendered = _draw(frame, telemetry, point)
+        writer.write(rendered)
 
-        # draw crop box if present (source pixel coords)
-        crop = rec.get("crop")
-        if crop and len(crop) == 4:
-            x0, y0, w, h = [int(round(v)) for v in crop]
-            x1, y1 = x0 + w, y0 + h
-            x0 = max(0, min(W-1, x0)); y0 = max(0, min(H-1, y0))
-            x1 = max(0, min(W-1, x1)); y1 = max(0, min(H-1, y1))
-            cv2.rectangle(frame, (x0, y0), (x1, y1), (0,255,0), args.thickness)
+    writer.release()
+    print(f"Wrote debug overlay to {out_path}")
 
-        # draw ball if present
-        ball = rec.get("ball")
-        if ball and len(ball) == 2:
-            bx, by = int(round(ball[0])), int(round(ball[1]))
-            if 0 <= bx < W and 0 <= by < H:
-                cv2.circle(frame, (bx, by), args.ball_radius, (0,0,255), -1)
 
-        vw.write(frame)
-        idx += 1
+def build_parser() -> argparse.ArgumentParser:
+    parser = argparse.ArgumentParser(description="Overlay telemetry on a clip for QC")
+    parser.add_argument("--in", dest="input", required=True, help="Source MP4")
+    parser.add_argument("--telemetry", dest="telemetry", required=True, help="Telemetry JSONL path")
+    parser.add_argument("--out", dest="output", help="Output MP4 path")
+    parser.add_argument("--labels-root", dest="labels_root", help="Optional labels root for ball point rendering")
+    parser.add_argument("--flip180", dest="flip180", action="store_true", help="Apply 180-degree rotation before drawing")
+    return parser
 
-    cap.release(); vw.release()
-    print("Wrote", out)
-    return 0
+
+def main() -> None:
+    args = build_parser().parse_args()
+    run(args)
+
 
 if __name__ == "__main__":
     raise SystemExit(main())