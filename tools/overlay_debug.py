--- conflicted
+++ resolved
@@ -77,13 +77,6 @@
 
         row = rec
 
-<<<<<<< HEAD
-        bx = by = None
-        if "ball_src" in row and row["ball_src"]:
-            bx, by = row["ball_src"]
-        elif "ball" in row and row["ball"]:  # backward compatibility
-            bx, by = row["ball"]
-=======
         # draw ball (red)
         bx, by = _get_ball_xy_src(rec, W, H)
         if bx is None or by is None:
@@ -96,7 +89,6 @@
                         break
                     except (TypeError, ValueError):
                         bx = by = None
->>>>>>> d12f1b3c
 
         if bx is not None and by is not None:
             cv2.circle(
