--- conflicted
+++ resolved
@@ -970,61 +970,14 @@
         fallback_fps = fps_in if fps_in > 0 else 30.0
         duration_s = frame_count / float(fallback_fps)
 
-<<<<<<< HEAD
-    label_pts = load_labels(label_files, width, height, fps_in)
-    log_dict: dict = {
-        "labels_found_raw": int(len(label_pts)),
-        "labels_source": "yolo_labels",
-        "labels_resampled_range": None,
-    }
-
-    if label_pts:
-        max_label_time = max(point[0] for point in label_pts)
-=======
     raw_points = load_labels(label_files, width, height, fps_in)
     log_dict["labels_raw_count"] = len(raw_points)
     if raw_points:
         max_label_time = max(point[0] for point in raw_points)
->>>>>>> 3f94dfeb
         if duration_s <= max_label_time:
             frame_step = 1.0 / float(fps_in) if fps_in > 0 else 0.0
             duration_s = max_label_time + frame_step
 
-<<<<<<< HEAD
-    def _compute_positions_and_range(
-        points: Sequence[Tuple[float, float, float]]
-    ) -> Tuple[np.ndarray, np.ndarray, Optional[Tuple[float, float, float, float]]]:
-        pos, mask = labels_to_positions(points, fps_out, duration_s)
-        return pos, mask, _positions_range(pos)
-
-    positions, used_mask, resampled_range = _compute_positions_and_range(label_pts)
-    log_dict["labels_resampled_range_raw"] = resampled_range
-    log_dict["labels_resampled_range"] = resampled_range
-
-    use_motion = False
-    if not label_pts:
-        use_motion = True
-    elif resampled_range:
-        x_min, x_max, y_min, y_max = resampled_range
-        if math.isclose(x_min, x_max, rel_tol=0.0, abs_tol=1e-2) or math.isclose(
-            y_min, y_max, rel_tol=0.0, abs_tol=1e-2
-        ):
-            use_motion = True
-
-    if use_motion:
-        fps_for_motion = fps_out if fps_out > 0 else (fps_in if fps_in > 0 else 30.0)
-        motion_pts = rough_motion_path(str(input_path), fps_for_motion, duration_s)
-        if motion_pts:
-            label_pts = motion_pts
-            positions, used_mask, resampled_range = _compute_positions_and_range(label_pts)
-            log_dict["labels_source"] = "motion_fallback"
-            log_dict["labels_resampled_range"] = resampled_range
-        else:
-            log_dict["labels_source"] = "motion_fallback_failed"
-
-    log_dict["motion_fallback_used"] = log_dict["labels_source"] == "motion_fallback"
-    log_dict["labels_found"] = int(len(label_pts))
-=======
     label_pts = resample_labels_by_time(raw_points, fps_out, duration_s)
 
     def _rng(arr):
@@ -1036,7 +989,6 @@
     log_dict["labels_resampled_range"] = _rng(label_pts)
 
     positions, used_mask = labels_to_positions(label_pts, fps_out, duration_s, raw_points)
->>>>>>> 3f94dfeb
 
     if len(positions) == 0 and frame_count > 0 and fps_out > 0:
         target_frames = int(round(frame_count * (fps_out / float(fps_in if fps_in > 0 else fps_out))))
@@ -1095,18 +1047,6 @@
 
     if log_path:
         log_path.parent.mkdir(parents=True, exist_ok=True)
-<<<<<<< HEAD
-        log_dict.update(
-            {
-                "input": input_path,
-                "output": output_path,
-                "fps_in": float(fps_in),
-                "fps_out": float(fps_out),
-                "preset": preset_key,
-                "ffmpeg_command": renderer.last_ffmpeg_command,
-            }
-        )
-=======
         summary = {
             "input": os.fspath(input_path),
             "output": os.fspath(output_path),
@@ -1117,7 +1057,6 @@
             "ffmpeg_command": renderer.last_ffmpeg_command,
         }
         summary.update(log_dict)
->>>>>>> 3f94dfeb
         with log_path.open("w", encoding="utf-8") as handle:
             json.dump(to_jsonable(log_dict), handle, ensure_ascii=False, indent=2)
             handle.write("\n")
