"""Unified ball-lock renderer.

This script consolidates the historical ``render_follow_*`` variants into a single
implementation that reproduces the behaviour of the "good tester clip" while
remaining configurable through presets and CLI overrides.

The module is intentionally self-contained so that the calibration and debug
helpers can import and reuse the building blocks (label loading, camera
planning, etc.).  The implementation is optimised for clarity and predictable
Windows behaviour rather than raw performance.
"""

from __future__ import annotations

import argparse
import glob
import json
import logging
import math
import os
import shutil
import subprocess
import sys
from dataclasses import dataclass
from datetime import datetime
from pathlib import Path
from typing import List, Mapping, Optional, Sequence, TextIO, Tuple, Union

from math import hypot

import cv2
import numpy as np


class CamFollow2O:
    def __init__(self, zeta=0.95, wn=6.0, dt=1 / 30):
        self.z = zeta
        self.w = wn
        self.dt = dt
        self.cx = 0.0
        self.cy = 0.0
        self.vx = 0.0
        self.vy = 0.0

    def step(self, target_x: float, target_y: float) -> tuple[float, float]:
        dt = self.dt
        w = self.w
        z = self.z
        ax = w * w * (target_x - self.cx) - 2 * z * w * self.vx
        ay = w * w * (target_y - self.cy) - 2 * z * w * self.vy
        self.vx += ax * dt
        self.vy += ay * dt
        self.cx += self.vx * dt
        self.cy += self.vy * dt
        return self.cx, self.cy


# --- Simple constant-velocity tracker (EMA-based Kalman-lite) ---

BallPathEntry = Union[Tuple[float, float, float], Mapping[str, float]]


class CV2DKalman:
    def __init__(self, bx, by):
        self.bx = float(bx)
        self.by = float(by)
        self.vx = 0.0
        self.vy = 0.0
        self.alpha_pos = 0.35
        self.alpha_vel = 0.25

    def predict(self):
        return self.bx + self.vx, self.by + self.vy

    def correct(self, mx, my):
        px, py = self.predict()
        rx, ry = (mx - px), (my - py)
        self.vx += self.alpha_vel * rx
        self.vy += self.alpha_vel * ry
        self.bx = (1 - self.alpha_pos) * px + self.alpha_pos * mx
        self.by = (1 - self.alpha_pos) * py + self.alpha_pos * my
        return self.bx, self.by


# --- Color/shape gating to remove grass and favor white-ish round blobs ---


def pick_ball(d):
    if "bx_stab" in d:
        return float(d["bx_stab"]), float(d["by_stab"])
    if "bx_raw" in d:
        return float(d["bx_raw"]), float(d["by_raw"])
    if "ball" in d:
        return float(d["ball"][0]), float(d["ball"][1])
    if "bx" in d:
        return float(d["bx"]), float(d["by"])
    return None, None


def build_ball_mask(bgr, grass_h=(35, 95), min_v=170, max_s=120):
    hsv = cv2.cvtColor(bgr, cv2.COLOR_BGR2HSV)
    H, S, V = cv2.split(hsv)
    non_grass = (H < grass_h[0]) | (H > grass_h[1])
    bright = V >= min_v
    low_sat = S <= max_s
    mask = ((non_grass & bright) | (bright & low_sat)).astype(np.uint8) * 255
    mask = cv2.medianBlur(mask, 5)
    mask = cv2.morphologyEx(mask, cv2.MORPH_OPEN, np.ones((3, 3), np.uint8))
    return mask


def _circularity(cnt):
    a = cv2.contourArea(cnt)
    p = cv2.arcLength(cnt, True)
    if p <= 0 or a <= 0:
        return 0.0
    return float(4 * math.pi * a / (p * p))


def ncc_score(gray_win, tpl_gray):
    if (
        gray_win.shape[0] < tpl_gray.shape[0]
        or gray_win.shape[1] < tpl_gray.shape[1]
    ):
        return -1.0
    g = cv2.equalizeHist(gray_win)
    t = cv2.equalizeHist(tpl_gray)
    r1 = cv2.matchTemplate(g, t, cv2.TM_CCOEFF_NORMED).max()
    h, w = t.shape[:2]
    tw, th = max(3, int(w * 0.75)), max(3, int(h * 0.75))
    t2 = cv2.resize(t, (tw, th), interpolation=cv2.INTER_AREA)
    r2 = cv2.matchTemplate(g, t2, cv2.TM_CCOEFF_NORMED).max()
    return float(max(r1, r2))


def find_ball_candidate(
    frame_bgr,
    pred_xy,
    tpl=None,
    search_r=260,
    min_r=6,
    max_r=22,
    min_circ=0.58,
):
    H, W = frame_bgr.shape[:2]
    px, py = pred_xy
    x0 = int(max(0, px - search_r))
    y0 = int(max(0, py - search_r))
    x1 = int(min(W, px + search_r))
    y1 = int(min(H, py + search_r))
    if x1 <= x0 + 2 or y1 <= y0 + 2:
        return None
    roi = frame_bgr[y0:y1, x0:x1]
    mask = build_ball_mask(roi)
    cnts, _ = cv2.findContours(mask, cv2.RETR_EXTERNAL, cv2.CHAIN_APPROX_SIMPLE)
    if not cnts:
        return None

    gray_roi = cv2.cvtColor(roi, cv2.COLOR_BGR2GRAY)
    best = None
    best_score = -1e9

    for c in cnts:
        a = cv2.contourArea(c)
        if a < (min_r * min_r * 0.6) or a > (max_r * max_r * 3.5):
            continue
        circ = _circularity(c)
        if circ < min_circ:
            continue
        (cx, cy), rad = cv2.minEnclosingCircle(c)
        bx = x0 + cx
        by = y0 + cy
        dist = math.hypot(bx - px, by - py)
        ncc = 0.0
        if tpl is not None:
            side = int(max(16, min(96, rad * 6)))
            sx0 = int(max(0, bx - side // 2))
            sy0 = int(max(0, by - side // 2))
            sx1 = int(min(W, sx0 + side))
            sy1 = int(min(H, sy0 + side))
            win = gray_roi[(sy0 - y0) : (sy1 - y0), (sx0 - x0) : (sx1 - x0)]
            if win.size:
                ncc = ncc_score(win, tpl)
        score = (-0.02 * dist) + (3.0 * circ) + (1.8 * ncc)
        if score > best_score:
            best_score = score
            best = (bx, by, float(circ), float(ncc), float(dist))

    return best


def grab_frame_at_time(path, t_sec, fps_hint=30.0):
    cap = cv2.VideoCapture(path)
    if not cap.isOpened():
        return None, None
    fps = cap.get(cv2.CAP_PROP_FPS) or fps_hint
    idx = max(0, int(round(t_sec * fps)))
    cap.set(cv2.CAP_PROP_POS_FRAMES, idx)
    ok, frame = cap.read()
    cap.release()
    return (frame if ok else None), fps


def manual_select_ball(frame_bgr, window="Select ball"):
    # Fallback if selectROI is missing: simple click-to-center
    if not hasattr(cv2, "selectROI"):
        clicked = {"pt": None}

        def _cb(event, x, y, flags, param):
            if event == cv2.EVENT_LBUTTONDOWN:
                clicked["pt"] = (x, y)

        cv2.namedWindow(window, cv2.WINDOW_NORMAL)
        cv2.imshow(window, frame_bgr)
        cv2.setMouseCallback(window, _cb)
        print("Click the ball; press ENTER to confirm.")
        while True:
            k = cv2.waitKey(20) & 0xFF
            if k in (13, 32):
                break
            if k == 27:
                clicked["pt"] = None
                break
        cv2.destroyWindow(window)
        if clicked["pt"] is None:
            return None
        x, y = clicked["pt"]
        side = 56
        return (int(x - side // 2), int(y - side // 2), side, side)

    # Preferred: drag a rectangle
    cv2.namedWindow(window, cv2.WINDOW_NORMAL)
    r = cv2.selectROI(window, frame_bgr, showCrosshair=True, fromCenter=False)
    cv2.destroyWindow(window)
    if r is None or len(r) != 4 or r[2] <= 0 or r[3] <= 0:
        return None
    return tuple(int(v) for v in r)  # (x, y, w, h)


def _clamp(v, lo, hi):
    return lo if v < lo else (hi if v > hi else v)


def _round_i(x):  # robust int rounding
    try:
        return int(round(float(x)))
    except Exception:
        return int(x)


def _clamp_roi(x, y, w, h, W, H):
    x = _round_i(x)
    y = _round_i(y)
    w = _round_i(w)
    h = _round_i(h)
    x = _clamp(x, 0, max(0, W - 1))
    y = _clamp(y, 0, max(0, H - 1))
    w = _clamp(w, 2, max(2, W - x))
    h = _clamp(h, 2, max(2, H - y))
    return x, y, w, h


def _roi_around_point(bx, by, W, H, side):
    # side may be float → force int and keep odd size for better centering
    side_i = max(3, _round_i(side) | 1)
    x = _round_i(bx) - side_i // 2
    y = _round_i(by) - side_i // 2
    return _clamp_roi(x, y, side_i, side_i, W, H)


def smooth_series(x, alpha=0.15):
    # EWMA – robust, low-latency
    y = np.empty_like(x, dtype=float)
    acc = x[0]
    for i, v in enumerate(x):
        acc = alpha * v + (1 - alpha) * acc
        y[i] = acc
    return y


def speed(px):
    # |Δ| per frame (px/frame)
    d = np.sqrt(np.sum(np.diff(px, axis=0) ** 2, axis=1))
    return np.concatenate([[0.0], d])


class ZoomPlanner:
    """
    Speed → zoom with hysteresis and slew-rate limiting.
    zoom=1.0 means the crop is exactly target height; >1 zooms in.
    """

    def __init__(
        self,
        z_min=1.0,
        z_max=1.8,
        s_lo=3.0,
        s_hi=18.0,
        hysteresis=0.20,
        max_step=0.03,
    ):
        self.z_min, self.z_max = z_min, z_max
        self.s_lo, self.s_hi = s_lo, s_hi
        self.hysteresis = hysteresis
        self.max_step = max_step

    def plan(self, spd):
        # map speed to raw zoom target
        t = np.clip((spd - self.s_lo) / (self.s_hi - self.s_lo), 0, 1)
        raw = self.z_min + t * (self.z_max - self.z_min)

        # apply hysteresis around last zoom to avoid flicker
        out = np.empty_like(raw)
        z = raw[0]
        out[0] = z
        for i in range(1, len(raw)):
            rz = raw[i]
            band = self.hysteresis * (self.z_max - self.z_min)
            if abs(rz - z) <= band:
                rz = z  # stick
            # limit zoom change per frame
            z += np.clip(rz - z, -self.max_step, self.max_step)
            out[i] = z
        # final mild smoothing
        return smooth_series(out, alpha=0.25)


FPS = 30.0


def plan_camera_from_ball(
    bx,
    by,
    frame_w,
    frame_h,
    target_aspect,
    pan_alpha=0.15,
    lead=0.10,
    bounds_pad=16,
):
    """
    bx/by are STABILIZED ball coords per-frame (not raw detector jitter).
    - pan_alpha: EWMA for camera center (higher = tighter follow)
    - lead: amount of lookahead in seconds, implemented as future-index peek
    """

    n = len(bx)
    pts = np.stack([bx, by], axis=1)
    spd = speed(pts)

    # lookahead index in frames (use fps already known in your script)
    LA = int(round(lead * FPS)) if lead > 0 else 0
    bx_look = np.concatenate([bx[LA:], np.repeat(bx[-1], LA)])
    by_look = np.concatenate([by[LA:], np.repeat(by[-1], LA)])

    cx = smooth_series(bx_look, alpha=pan_alpha)
    cy = smooth_series(by_look, alpha=pan_alpha)

    # compute zoom per-frame
    zp = ZoomPlanner(z_min=1.0, z_max=1.9, s_lo=2.5, s_hi=22.0, hysteresis=0.18, max_step=0.025)
    z = zp.plan(spd)

    # convert zoom to crop size (height); ensure target aspect; keep in bounds
    crop_h = np.clip(frame_h / z, 240, frame_h - 2 * bounds_pad)
    crop_w = np.minimum(crop_h * target_aspect, frame_w - 2 * bounds_pad)
    crop_h = crop_w / target_aspect  # enforce exact aspect

    # clamp camera center so crop box stays inside frame
    half_w = crop_w / 2.0
    half_h = crop_h / 2.0
    cx = np.clip(cx, half_w + bounds_pad, frame_w - half_w - bounds_pad)
    cy = np.clip(cy, half_h + bounds_pad, frame_h - half_h - bounds_pad)

    # produce integer crops
    x0 = (cx - half_w).round().astype(int)
    y0 = (cy - half_h).round().astype(int)
    w = crop_w.round().astype(int)
    h = crop_h.round().astype(int)

    return x0, y0, w, h, spd, z


def guarantee_ball_in_crop(
    x0,
    y0,
    cw,
    ch,
    bx,
    by,
    src_w,
    src_h,
    zoom,
    zoom_min,
    zoom_max,
    margin=0.12,
    step_zoom=0.90,
):
    """Adjust the crop so the ball remains inside with a configurable margin."""

    inner_l = x0 + margin * cw
    inner_r = x0 + cw - margin * cw
    inner_t = y0 + margin * ch
    inner_b = y0 + ch - margin * ch

    dx = 0.0
    dy = 0.0
    if bx < inner_l:
        dx = bx - inner_l
    elif bx > inner_r:
        dx = bx - inner_r
    if by < inner_t:
        dy = by - inner_t
    elif by > inner_b:
        dy = by - inner_b

    if dx or dy:
        x0 += dx
        y0 += dy
        x0 = max(0.0, min(x0, src_w - cw))
        y0 = max(0.0, min(y0, src_h - ch))
        inner_l = x0 + margin * cw
        inner_r = x0 + cw - margin * cw
        inner_t = y0 + margin * ch
        inner_b = y0 + ch - margin * ch

    tries = 0
    while (
        (bx < inner_l or bx > inner_r or by < inner_t or by > inner_b)
        and tries < 12
    ):
        new_zoom = max(zoom_min, zoom * step_zoom)
        if abs(new_zoom - zoom) < 1e-6 and tries > 0:
            break
        zoom = new_zoom
        cx = x0 + cw / 2.0
        cy = y0 + ch / 2.0
        cx = 0.7 * bx + 0.3 * cx
        cy = 0.7 * by + 0.3 * cy

        aspect = cw / float(ch) if ch > 0 else 1080.0 / 1920.0
        ch = src_h / float(zoom) if zoom else src_h
        cw = ch * aspect
        if cw > src_w:
            cw = float(src_w)
            ch = cw / aspect if aspect else src_h

        x0 = max(0.0, min(cx - cw / 2.0, src_w - cw))
        y0 = max(0.0, min(cy - ch / 2.0, src_h - ch))

        inner_l = x0 + margin * cw
        inner_r = x0 + cw - margin * cw
        inner_t = y0 + margin * ch
        inner_b = y0 + ch - margin * ch
        tries += 1

    return x0, y0, cw, ch, zoom


import yaml


def to_jsonable(obj):
    """Recursively convert numpy/Path/datetime objects into JSON-serialisable types."""

    if isinstance(obj, dict):
        return {k: to_jsonable(v) for k, v in obj.items()}
    if isinstance(obj, (list, tuple)):
        return [to_jsonable(v) for v in obj]
    if isinstance(obj, Path):
        return str(obj)
    if isinstance(obj, datetime):
        return obj.isoformat()
    if hasattr(np, "generic") and isinstance(obj, np.generic):
        return obj.item()
    if hasattr(np, "ndarray") and isinstance(obj, np.ndarray):
        return obj.tolist()
    if isinstance(obj, (float, int, bool, str)) or obj is None:
        return obj
    try:
        return float(obj)
    except Exception:
        return str(obj)


def compute_portrait_crop(cx, cy, zoom, src_w, src_h, target_aspect, pad):
    # target aspect (w/h)
    if target_aspect and target_aspect > 0:
        t_aspect = float(target_aspect)
    else:
        t_aspect = src_w / float(src_h)

    # derive crop size from zoom while honoring aspect
    crop_h = src_h / float(zoom)
    crop_w = crop_h * t_aspect
    if crop_w > src_w:  # bound if too wide
        crop_w = float(src_w)
        crop_h = crop_w / t_aspect if t_aspect else crop_h

    # pad shrinks the box a bit to keep safety margins around ball
    if pad and pad > 0:
        crop_w *= (1.0 - 2 * pad)
        crop_h *= (1.0 - 2 * pad)

    # clamp center so the crop stays inside the source
    x0 = max(0.0, min(cx - crop_w / 2.0, src_w - crop_w))
    y0 = max(0.0, min(cy - crop_h / 2.0, src_h - crop_h))

    return x0, y0, crop_w, crop_h


def dynamic_zoom(
    prev_zoom,
    bx,
    by,
    x0,
    y0,
    cw,
    ch,
    src_w,
    src_h,
    speed_px,
    target_zoom_min,
    target_zoom_max,
    k_speed_out=0.0006,
    edge_margin=0.14,
    edge_gain=0.08,
    z_rate=0.06,
):
    """Return a smoothed zoom that reacts to ball speed and proximity to edges."""

    z_target = max(
        target_zoom_min,
        min(target_zoom_max, target_zoom_max - k_speed_out * speed_px),
    )

    if cw > 1 and ch > 1:
        dl = (bx - x0) / cw
        dr = (x0 + cw - bx) / cw
        dt = (by - y0) / ch
        db = (y0 + ch - by) / ch
        proximity = max(0.0, edge_margin - min(dl, dr, dt, db)) / max(edge_margin, 1e-6)
        z_target = max(target_zoom_min, z_target - edge_gain * proximity)

    z_next = prev_zoom + (z_target - prev_zoom) * 0.20
    z_next = max(prev_zoom - z_rate, min(prev_zoom + z_rate, z_next))
    return z_next


PRESETS_PATH = Path(__file__).resolve().parent / "render_presets.yaml"
DEFAULT_PRESETS = {
    "cinematic": {
        "fps": 30,
        "portrait": "1080x1920",
        "lookahead": 20,
        "smoothing": 0.30,
        "pad": 0.12,
        "speed_limit": 1400,
        "zoom_min": 1.0,
        "zoom_max": 1.8,
        "crf": 19,
        "keyint_factor": 4,
    },
    "gentle": {
        "fps": 30,
        "portrait": "1080x1920",
        "lookahead": 12,
        "smoothing": 0.55,
        "pad": 0.20,
        "speed_limit": 360,
        "zoom_min": 1.0,
        "zoom_max": 1.8,
        "crf": 20,
        "keyint_factor": 4,
    },
    "realzoom": {
        "fps": 30,
        "portrait": "1080x1920",
        "lookahead": 10,
        "smoothing": 0.50,
        "pad": 0.18,
        "speed_limit": 520,
        "zoom_min": 1.0,
        "zoom_max": 2.4,
        "crf": 19,
        "keyint_factor": 4,
    },
}


def ensure_presets_file() -> None:
    """Create the presets file with defaults when missing."""

    if PRESETS_PATH.exists():
        return
    PRESETS_PATH.parent.mkdir(parents=True, exist_ok=True)
    with PRESETS_PATH.open("w", encoding="utf-8") as handle:
        yaml.safe_dump(DEFAULT_PRESETS, handle, sort_keys=True)


def load_presets() -> dict:
    """Load the preset configuration, creating defaults if required."""

    ensure_presets_file()
    with PRESETS_PATH.open("r", encoding="utf-8") as handle:
        data = yaml.safe_load(handle) or {}
    return data


def ffprobe_fps(path: Path) -> float:
    """Return the floating-point FPS using ffprobe."""

    command = [
        "ffprobe",
        "-v",
        "error",
        "-select_streams",
        "v:0",
        "-show_entries",
        "stream=r_frame_rate",
        "-of",
        "default=noprint_wrappers=1:nokey=1",
        str(path),
    ]
    try:
        result = subprocess.run(
            command,
            check=True,
            stdout=subprocess.PIPE,
            stderr=subprocess.PIPE,
            text=True,
        )
    except (subprocess.CalledProcessError, FileNotFoundError) as exc:  # pragma: no cover - execution context dependant
        raise RuntimeError(
            "Failed to read FPS using ffprobe. Ensure ffmpeg is installed and on PATH."
        ) from exc

    value = result.stdout.strip()
    if not value:
        raise RuntimeError("ffprobe did not return a frame rate value.")

    if "/" in value:
        num, den = value.split("/", 1)
        den_value = float(den)
        if den_value == 0:
            return float(num)
        return float(num) / den_value
    return float(value)


def ffprobe_duration(path: Path) -> float:
    """Return the media duration in seconds using ffprobe."""

    command = [
        "ffprobe",
        "-v",
        "error",
        "-show_entries",
        "format=duration",
        "-of",
        "default=noprint_wrappers=1:nokey=1",
        str(path),
    ]
    try:
        result = subprocess.run(
            command,
            check=True,
            stdout=subprocess.PIPE,
            stderr=subprocess.PIPE,
            text=True,
        )
    except (subprocess.CalledProcessError, FileNotFoundError) as exc:  # pragma: no cover - depends on environment
        raise RuntimeError(
            "Failed to read duration using ffprobe. Ensure ffmpeg is installed and on PATH."
        ) from exc

    value = result.stdout.strip()
    if not value:
        raise RuntimeError("ffprobe did not return a duration value.")

    try:
        return float(value)
    except ValueError as exc:
        raise RuntimeError(f"Unable to parse ffprobe duration output: {value}") from exc


def parse_portrait(value: Optional[str]) -> Optional[Tuple[int, int]]:
    """Convert a WxH string into integers."""

    if not value:
        return None
    parts = value.lower().split("x")
    if len(parts) != 2:
        raise ValueError(f"Invalid portrait specification: {value}")
    width = int(parts[0])
    height = int(parts[1])
    if width <= 0 or height <= 0:
        raise ValueError("Portrait dimensions must be positive integers.")
    return width, height


def find_label_files(stem: str, labels_root: str) -> List[Path]:
    root = Path(labels_root or "out/yolo").expanduser()
    # Match ANY depth .../labels/<stem>_*.txt
    return sorted(Path(p) for p in glob.glob(str(root / "**" / "labels" / f"{stem}_*.txt"), recursive=True))



def _detect_normalized(x: float, y: float, width: int, height: int) -> bool:
    """Return ``True`` when coordinates appear to be normalised."""

    return (0.0 <= x <= 1.0) and (0.0 <= y <= 1.0) and (width > 2 and height > 2)


def load_labels(
    paths: Sequence[Path],
    frame_width: int,
    frame_height: int,
    input_fps: float,
) -> List[Tuple[float, float, float]]:
    """Load label shards and return time-stamped positions in pixel space."""

    pts: List[Tuple[float, float, float]] = []
    fps = float(input_fps) if input_fps else 30.0

    for file_path in paths:
        with file_path.open("r", encoding="utf-8", errors="ignore") as handle:
            for line in handle:
                stripped = line.strip()
                if not stripped or stripped.startswith("#"):
                    continue
                parts = stripped.replace(",", " ").split()
                if len(parts) < 3:
                    continue
                try:
                    frame_idx = int(float(parts[0]))
                    x_value = float(parts[1])
                    y_value = float(parts[2])
                except Exception:
                    continue

                if _detect_normalized(x_value, y_value, frame_width, frame_height):
                    x_value *= float(frame_width)
                    y_value *= float(frame_height)

                t_value = frame_idx / fps if fps else 0.0
                pts.append((t_value, x_value, y_value))

    pts.sort(key=lambda record: record[0])
    if not pts:
        return []

    import statistics

    dx = [pts[i + 1][1] - pts[i][1] for i in range(len(pts) - 1)]
    dy = [pts[i + 1][2] - pts[i][2] for i in range(len(pts) - 1)]

    def _trim(values: List[float]) -> set[int]:
        if len(values) < 8:
            return set()
        mean_value = statistics.mean(values)
        stdev_value = statistics.pstdev(values) or 1.0
        bad_indices: set[int] = set()
        for idx, value in enumerate(values):
            if abs((value - mean_value) / stdev_value) > 3.0:
                bad_indices.add(idx)
                bad_indices.add(idx + 1)
        return bad_indices

    bad_idx = _trim(dx) | _trim(dy)
    filtered = [record for idx, record in enumerate(pts) if idx not in bad_idx]
    return filtered


def resample_labels_by_time(
    label_pts: Sequence[Tuple[float, float, float]],
    render_fps: float,
    duration_s: float,
) -> List[Tuple[float, float, float]]:
    """Return per-frame (t, x, y) aligned to render frames by time."""

    if not label_pts:
        return []

    import bisect

    ts = [point[0] for point in label_pts]
    xs = [point[1] for point in label_pts]
    ys = [point[2] for point in label_pts]

    out: List[Tuple[float, float, float]] = []
    total_frames = int(round(max(duration_s, 0.0) * float(render_fps)))
    for frame_idx in range(total_frames):
        t_value = frame_idx / float(render_fps) if render_fps else 0.0
        pos = bisect.bisect_left(ts, t_value)
        if pos <= 0:
            x_value, y_value = xs[0], ys[0]
        elif pos >= len(ts):
            x_value, y_value = xs[-1], ys[-1]
        else:
            t0, t1 = ts[pos - 1], ts[pos]
            weight = 0.0 if t1 == t0 else (t_value - t0) / (t1 - t0)
            x_value = xs[pos - 1] * (1.0 - weight) + xs[pos] * weight
            y_value = ys[pos - 1] * (1.0 - weight) + ys[pos] * weight
        out.append((t_value, x_value, y_value))
    return out


def labels_to_positions(
    label_pts: Sequence[Tuple[float, float, float]],
    render_fps: float,
    duration_s: float,
    source_pts: Optional[Sequence[Tuple[float, float, float]]] = None,
) -> Tuple[np.ndarray, np.ndarray]:
    """Convert per-frame label points into arrays for planning."""

    total_frames = int(round(max(duration_s, 0.0) * float(render_fps)))
    if total_frames <= 0:
        empty_positions = np.empty((0, 2), dtype=np.float32)
        empty_used = np.zeros(0, dtype=bool)
        return empty_positions, empty_used

    if not label_pts:
        positions = np.full((total_frames, 2), np.nan, dtype=np.float32)
        used = np.zeros(total_frames, dtype=bool)
        return positions, used

    resampled = list(label_pts)
    if len(resampled) > total_frames:
        resampled = resampled[:total_frames]
    while len(resampled) < total_frames and resampled:
        t_value = len(resampled) / float(render_fps) if render_fps else 0.0
        resampled.append((t_value, resampled[-1][1], resampled[-1][2]))

    positions = np.array([[x, y] for _, x, y in resampled], dtype=np.float32)

    reference = source_pts if source_pts is not None else resampled
    times = [point[0] for point in reference]
    import bisect

    used = np.zeros(len(resampled), dtype=bool)
    if times:
        threshold = 1.5 / float(render_fps) if render_fps else 0.0
        for idx, (t_value, _, _) in enumerate(resampled):
            insert_pos = bisect.bisect_left(times, t_value)
            best = float("inf")
            if insert_pos < len(times):
                best = min(best, abs(times[insert_pos] - t_value))
            if insert_pos > 0:
                best = min(best, abs(times[insert_pos - 1] - t_value))
            if best <= threshold:
                used[idx] = True

    return positions, used


def _positions_range(positions: np.ndarray) -> Optional[Tuple[float, float, float, float]]:
    """Return ``(min_x, max_x, min_y, max_y)`` for valid position samples."""

    if positions.size == 0:
        return None
    valid_mask = ~np.isnan(positions).any(axis=1)
    if not np.any(valid_mask):
        return None
    xs = positions[valid_mask, 0]
    ys = positions[valid_mask, 1]
    if xs.size == 0 or ys.size == 0:
        return None
    return (
        float(np.min(xs)),
        float(np.max(xs)),
        float(np.min(ys)),
        float(np.max(ys)),
    )


def rough_motion_path(
    video_path: str, fps: float, duration_s: float, sample_every: int = 2
) -> List[Tuple[float, float, float]]:
    """Estimate a coarse (t, x, y) path from optical flow as a labels fallback."""

    if fps <= 0.0 or duration_s <= 0.0:
        return []

    cap = cv2.VideoCapture(video_path)
    if not cap.isOpened():
        return []

    total = int(round(duration_s * fps))
    ok, prev = cap.read()
    if not ok:
        cap.release()
        return []

    prev_gray = cv2.cvtColor(prev, cv2.COLOR_BGR2GRAY)
    height, width = prev_gray.shape[:2]
    centers: List[Tuple[float, float, float]] = []
    cx, cy = width / 2.0, height / 2.0
    frame_idx = 1

    while len(centers) < total:
        ok, frame = cap.read()
        if not ok:
            break
        if frame_idx % max(1, sample_every) != 0:
            frame_idx += 1
            continue
        gray = cv2.cvtColor(frame, cv2.COLOR_BGR2GRAY)
        flow = cv2.calcOpticalFlowFarneback(
            prev_gray, gray, None, 0.5, 2, 15, 3, 5, 1.2, 0
        )
        fx = float(np.median(flow[..., 0]))
        fy = float(np.median(flow[..., 1]))
        cx = float(np.clip(cx + fx, 0, width - 1))
        cy = float(np.clip(cy + fy, 0, height - 1))
        centers.append((len(centers) / float(fps), cx, cy))
        prev_gray = gray
        frame_idx += 1

    cap.release()

    if not centers:
        return []

    times = [t for t, _, _ in centers]
    xs = [x for _, x, _ in centers]
    ys = [y for _, _, y in centers]

    out: List[Tuple[float, float, float]] = []
    for frame in range(total):
        t_value = frame / float(fps)
        pos = np.searchsorted(times, t_value)
        if pos <= 0:
            x_value, y_value = xs[0], ys[0]
        elif pos >= len(times):
            x_value, y_value = xs[-1], ys[-1]
        else:
            t0, t1 = times[pos - 1], times[pos]
            weight = 0.0 if t1 == t0 else (t_value - t0) / (t1 - t0)
            x_value = xs[pos - 1] * (1.0 - weight) + xs[pos] * weight
            y_value = ys[pos - 1] * (1.0 - weight) + ys[pos] * weight
        out.append((t_value, float(x_value), float(y_value)))

    return out


@dataclass
class CamState:
    frame: int
    cx: float
    cy: float
    zoom: float
    crop_w: float
    crop_h: float
    x0: float
    y0: float
    used_label: bool
    clamp_flags: List[str]
    ball: Optional[Tuple[float, float]] = None


class CameraPlanner:
    """Planner that tracks the ball and produces smoothed camera states."""

    def __init__(
        self,
        width: int,
        height: int,
        fps: float,
        lookahead: int,
        smoothing: float,
        pad: float,
        speed_limit: float,
        zoom_min: float,
        zoom_max: float,
        portrait: Optional[Tuple[int, int]] = None,
    ) -> None:
        self.width = float(width)
        self.height = float(height)
        self.fps = float(fps)
        self.lookahead = max(0, int(lookahead))
        self.smoothing = float(np.clip(smoothing, 0.0, 1.0))
        self.pad = max(0.0, min(0.45, float(pad)))
        self.speed_limit = max(0.0, float(speed_limit))
        self.zoom_min = max(0.1, float(zoom_min))
        self.zoom_max = max(self.zoom_min, float(zoom_max))
        self.portrait = portrait

        base_side = min(self.width, self.height)
        base_side = max(1.0, base_side)
        target_final_side = max(base_side * (1.0 - 2.0 * self.pad), base_side * 0.35)
        shrink_factor = 1.0
        if self.pad > 0.0:
            shrink_factor = max(0.05, 1.0 - 2.0 * self.pad)
        pre_pad_target = target_final_side / shrink_factor
        desired_zoom = base_side / max(pre_pad_target, 1.0)
        self.base_zoom = float(np.clip(desired_zoom, self.zoom_min, self.zoom_max))

    def plan(self, positions: np.ndarray, used_mask: np.ndarray) -> List[CamState]:
        frame_count = len(positions)
        states: List[CamState] = []
        prev_cx = self.width / 2.0
        prev_cy = self.height / 2.0
        prev_zoom = self.base_zoom
        fallback_center = np.array([prev_cx, self.height * 0.45], dtype=np.float32)
        fallback_alpha = 0.05
        render_fps = self.fps if self.fps > 0 else 30.0
        px_per_sec_x = self.speed_limit * 1.35
        px_per_sec_y = self.speed_limit * 0.90
        pxpf_x = px_per_sec_x / render_fps if render_fps > 0 else 0.0
        pxpf_y = px_per_sec_y / render_fps if render_fps > 0 else 0.0
        center_alpha = float(np.clip(self.smoothing, 0.0, 1.0))
        if math.isclose(center_alpha, 0.0, abs_tol=1e-6):
            center_alpha = 0.28
        zoom_slew = 0.02
        speed_norm_px = 24.0 * (render_fps / 24.0 if render_fps > 0 else 1.0)
        prev_target_x = prev_cx
        prev_target_y = prev_cy

        aspect_target = None
        aspect_ratio = self.width / max(self.height, 1e-6)
        if self.portrait:
            aspect_target = float(self.portrait[0]) / float(self.portrait[1])
            aspect_ratio = aspect_target

        def _clamp_axis(prev_value: float, current_value: float, limit: float) -> Tuple[float, bool]:
            if limit <= 0.0:
                if not math.isclose(current_value, prev_value, rel_tol=1e-9, abs_tol=1e-3):
                    return prev_value, True
                return current_value, False
            delta = current_value - prev_value
            if abs(delta) > limit:
                return prev_value + (limit if delta > 0 else -limit), True
            return current_value, False

        def _compute_crop(
            center_x: float,
            center_y: float,
            zoom_value: float,
        ) -> Tuple[float, float, float, float, float, float, float, bool]:
            zoom_clamped = float(np.clip(zoom_value, self.zoom_min, self.zoom_max))
            crop_h = self.height / max(zoom_clamped, 1e-6)
            crop_w = crop_h * aspect_ratio
            if crop_w > self.width:
                crop_w = self.width
                crop_h = crop_w / max(aspect_ratio, 1e-6)

            if self.pad > 0.0:
                pad_scale = max(0.0, 1.0 - 2.0 * self.pad)
                crop_w *= pad_scale
                crop_h *= pad_scale

            crop_w = float(np.clip(crop_w, 1.0, self.width))
            crop_h = float(np.clip(crop_h, 1.0, self.height))

            adjusted_cy = center_y
            if aspect_target:
                adjusted_cy = adjusted_cy + 0.10 * crop_h

            desired_x0 = center_x - crop_w / 2.0
            desired_y0 = adjusted_cy - crop_h / 2.0
            max_x0 = max(0.0, self.width - crop_w)
            max_y0 = max(0.0, self.height - crop_h)
            x0 = float(np.clip(desired_x0, 0.0, max_x0))
            y0 = float(np.clip(desired_y0, 0.0, max_y0))
            bounds_clamped = not (
                math.isclose(x0, desired_x0, rel_tol=1e-6, abs_tol=1e-3)
                and math.isclose(y0, desired_y0, rel_tol=1e-6, abs_tol=1e-3)
            )

            actual_cx = x0 + crop_w / 2.0
            actual_cy = y0 + crop_h / 2.0

            return crop_w, crop_h, x0, y0, actual_cx, actual_cy, zoom_clamped, bounds_clamped

        for frame_idx in range(frame_count):
            pos = positions[frame_idx]
            has_position = bool(used_mask[frame_idx]) and not np.isnan(pos).any()

            if has_position:
                target = pos.copy()
            else:
                fallback_target = np.array([self.width / 2.0, self.height * 0.40], dtype=np.float32)
                fallback_center = (
                    fallback_alpha * fallback_target + (1.0 - fallback_alpha) * fallback_center
                )
                target = fallback_center

            # Lookahead bias.
            if self.lookahead > 0 and frame_idx < frame_count - 1:
                max_future = min(frame_count - 1, frame_idx + self.lookahead)
                future_positions = positions[frame_idx + 1 : max_future + 1]
                future_mask = used_mask[frame_idx + 1 : max_future + 1]
                valid_future = future_positions[future_mask]
                if valid_future.size:
                    future_mean = valid_future.mean(axis=0)
                    target = 0.65 * target + 0.35 * future_mean

            bx_used = float(target[0])
            by_used = float(target[1])

            speed_pf = math.hypot(bx_used - prev_target_x, by_used - prev_target_y)
            norm = 0.0
            if speed_norm_px > 1e-6:
                norm = min(1.0, speed_pf / speed_norm_px)
            zoom_target = self.zoom_min + (self.zoom_max - self.zoom_min) * (1.0 - norm)
            zoom_step = float(np.clip(zoom_target - prev_zoom, -zoom_slew, zoom_slew))
            zoom = float(np.clip(prev_zoom + zoom_step, self.zoom_min, self.zoom_max))

            cx = center_alpha * bx_used + (1.0 - center_alpha) * prev_cx
            cy = center_alpha * by_used + (1.0 - center_alpha) * prev_cy

            ball_point: Optional[Tuple[float, float]] = None
            if has_position:
                ball_point = (float(pos[0]), float(pos[1]))

            clamp_flags: List[str] = []

            cx, x_clamped = _clamp_axis(prev_cx, cx, pxpf_x)
            cy, y_clamped = _clamp_axis(prev_cy, cy, pxpf_y)
            speed_limited = x_clamped or y_clamped
            if speed_limited:
                clamp_flags.append("speed")

            crop_w, crop_h, x0, y0, actual_cx, actual_cy, zoom, bounds_clamped = _compute_crop(
                cx, cy, zoom
            )

            if ball_point and crop_w > 1.0 and crop_h > 1.0:
                bx, by = ball_point
                dist_left = (bx - x0) / crop_w
                dist_right = (x0 + crop_w - bx) / crop_w
                dist_top = (by - y0) / crop_h
                dist_bot = (y0 + crop_h - by) / crop_h

                edge_thr = 0.12
                zoomout_gain = 0.10

                edge_risk = min(dist_left, dist_right, dist_top, dist_bot)
                if edge_risk < edge_thr:
                    zoom = max(self.zoom_min, zoom * (1.0 - zoomout_gain))
                    crop_w, crop_h, x0, y0, actual_cx, actual_cy, zoom, bounds_again = _compute_crop(
                        cx, cy, zoom
                    )
                    bounds_clamped = bounds_clamped or bounds_again

                max_x0 = max(0.0, self.width - crop_w)
                max_y0 = max(0.0, self.height - crop_h)

                def _rounded_bounds(x_start: float, y_start: float) -> Tuple[int, int, int, int]:
                    x1_i = int(round(x_start))
                    y1_i = int(round(y_start))
                    x2_i = int(round(min(x_start + crop_w, self.width)))
                    y2_i = int(round(min(y_start + crop_h, self.height)))
                    return x1_i, y1_i, x2_i, y2_i

                for _ in range(3):
                    x1_i, y1_i, x2_i, y2_i = _rounded_bounds(x0, y0)
                    moved = False
                    if bx < x1_i:
                        shift = x1_i - bx
                        new_x0 = max(0.0, min(max_x0, x0 - shift))
                        moved = moved or not math.isclose(new_x0, x0, rel_tol=1e-6, abs_tol=1e-3)
                        x0 = new_x0
                    elif bx > x2_i - 1:
                        shift = bx - (x2_i - 1)
                        new_x0 = max(0.0, min(max_x0, x0 + shift))
                        moved = moved or not math.isclose(new_x0, x0, rel_tol=1e-6, abs_tol=1e-3)
                        x0 = new_x0

                    if by < y1_i:
                        shift = y1_i - by
                        new_y0 = max(0.0, min(max_y0, y0 - shift))
                        moved = moved or not math.isclose(new_y0, y0, rel_tol=1e-6, abs_tol=1e-3)
                        y0 = new_y0
                    elif by > y2_i - 1:
                        shift = by - (y2_i - 1)
                        new_y0 = max(0.0, min(max_y0, y0 + shift))
                        moved = moved or not math.isclose(new_y0, y0, rel_tol=1e-6, abs_tol=1e-3)
                        y0 = new_y0

                    if not moved:
                        break

                actual_cx = x0 + crop_w / 2.0
                actual_cy = y0 + crop_h / 2.0
                if (
                    math.isclose(x0, 0.0, rel_tol=1e-6, abs_tol=1e-3)
                    or math.isclose(y0, 0.0, rel_tol=1e-6, abs_tol=1e-3)
                    or math.isclose(x0, max_x0, rel_tol=1e-6, abs_tol=1e-3)
                    or math.isclose(y0, max_y0, rel_tol=1e-6, abs_tol=1e-3)
                ):
                    bounds_clamped = True

            if bounds_clamped:
                clamp_flags.append("bounds")

            prev_cx = actual_cx
            prev_cy = actual_cy
            prev_zoom = zoom
            prev_target_x = bx_used
            prev_target_y = by_used

            states.append(
                CamState(
                    frame=frame_idx,
                    cx=actual_cx,
                    cy=actual_cy,
                    zoom=zoom,
                    crop_w=crop_w,
                    crop_h=crop_h,
                    x0=x0,
                    y0=y0,
                    used_label=bool(has_position),
                    clamp_flags=clamp_flags,
                    ball=ball_point,
                )
            )

        return states


def _load_overlay(path: Optional[Path], output_size: Tuple[int, int]) -> Optional[np.ndarray]:
    if not path:
        return None
    if not path.exists():
        logging.warning("Brand overlay %s not found; skipping.", path)
        return None
    image = cv2.imread(str(path), cv2.IMREAD_UNCHANGED)
    if image is None:
        logging.warning("Failed to read brand overlay at %s; skipping.", path)
        return None
    resized = cv2.resize(image, output_size, interpolation=cv2.INTER_LINEAR)
    return resized


def _apply_overlay(frame: np.ndarray, overlay: np.ndarray) -> np.ndarray:
    if overlay.shape[2] < 4:
        return cv2.addWeighted(frame, 0.7, overlay[:, :, :3], 0.3, 0.0)
    alpha = overlay[:, :, 3:] / 255.0
    base = frame.astype(np.float32)
    overlay_rgb = overlay[:, :, :3].astype(np.float32)
    blended = overlay_rgb * alpha + base * (1.0 - alpha)
    return blended.astype(np.uint8)


class Renderer:
    def __init__(
        self,
        input_path: Path,
        output_path: Path,
        temp_dir: Path,
        fps_in: float,
        fps_out: float,
        flip180: bool,
        portrait: Optional[Tuple[int, int]],
        brand_overlay: Optional[Path],
        endcard: Optional[Path],
        pad: float,
        zoom_min: float,
        zoom_max: float,
        speed_limit: float,
        telemetry: Optional[TextIO],
        init_manual: bool,
        init_t: float,
        ball_path: Optional[Sequence[BallPathEntry]],
    ) -> None:
        self.input_path = input_path
        self.output_path = output_path
        self.temp_dir = temp_dir
        self.fps_in = fps_in
        self.fps_out = fps_out
        self.flip180 = flip180
        self.portrait = portrait
        self.brand_overlay_path = brand_overlay
        self.endcard_path = endcard
        self.pad = float(pad)
        self.zoom_min = float(zoom_min)
        self.zoom_max = float(zoom_max)
        self.speed_limit = float(speed_limit)
        self.telemetry = telemetry
        self.last_ffmpeg_command: Optional[List[str]] = None
        self.init_manual = bool(init_manual)
        self.init_t = float(init_t)

        normalized_ball_path: Optional[List[dict[str, float]]] = None
        if ball_path:
            normalized_ball_path = []
            for entry in ball_path:
                if isinstance(entry, Mapping):
                    sanitized: dict[str, float] = {}
                    for key, value in entry.items():
                        if isinstance(value, (int, float)):
                            sanitized[key] = float(value)
                    if "z" not in sanitized:
                        z_value = entry.get("z", 1.30) if hasattr(entry, "get") else 1.30
                        try:
                            sanitized["z"] = float(z_value)
                        except (TypeError, ValueError):
                            sanitized["z"] = 1.30
                    normalized_ball_path.append(sanitized)
                else:
                    bx_val, by_val, z_val = entry
                    normalized_ball_path.append(
                        {"bx": float(bx_val), "by": float(by_val), "z": float(z_val)}
                    )
        self.offline_ball_path = normalized_ball_path

    def _compose_frame(
        self,
        frame: np.ndarray,
        state: CamState,
        output_size: Tuple[int, int],
        overlay_image: Optional[np.ndarray],
    ) -> Tuple[np.ndarray, Tuple[float, float, float, float]]:
        height, width = frame.shape[:2]
        target_ar = 0.0
        if output_size[0] > 0 and output_size[1] > 0:
            target_ar = float(output_size[0]) / float(output_size[1])

        crop_w = float(np.clip(state.crop_w, 1.0, float(width)))
        crop_h = float(np.clip(state.crop_h, 1.0, float(height)))

        if target_ar > 0.0 and crop_h > 0.0:
            desired_w = crop_h * target_ar
            desired_h = crop_w / target_ar if target_ar > 0.0 else crop_h
            if desired_w <= width and not math.isclose(desired_w, crop_w, rel_tol=1e-4, abs_tol=1e-3):
                crop_w = float(desired_w)
            elif desired_h <= height and not math.isclose(desired_h, crop_h, rel_tol=1e-4, abs_tol=1e-3):
                crop_h = float(desired_h)

        max_x0 = max(0.0, float(width) - crop_w)
        max_y0 = max(0.0, float(height) - crop_h)
        clamped_x0 = float(np.clip(state.x0, 0.0, max_x0))
        clamped_y0 = float(np.clip(state.y0, 0.0, max_y0))

        x2_f = clamped_x0 + crop_w
        y2_f = clamped_y0 + crop_h
        if x2_f > width:
            clamped_x0 = max(0.0, float(width) - crop_w)
            x2_f = clamped_x0 + crop_w
        if y2_f > height:
            clamped_y0 = max(0.0, float(height) - crop_h)
            y2_f = clamped_y0 + crop_h

        x1 = int(round(clamped_x0))
        y1 = int(round(clamped_y0))
        x2 = int(round(min(x2_f, float(width))))
        y2 = int(round(min(y2_f, float(height))))
        x1 = max(0, min(x1, width - 1))
        y1 = max(0, min(y1, height - 1))
        x2 = max(x1 + 1, min(x2, width))
        y2 = max(y1 + 1, min(y2, height))

        cropped = frame[y1:y2, x1:x2]
        if cropped.size == 0:
            cropped = frame
            x1, y1 = 0, 0
            x2, y2 = width, height

        resized = cv2.resize(cropped, output_size, interpolation=cv2.INTER_CUBIC)

        if overlay_image is not None:
            resized = _apply_overlay(resized, overlay_image)

        actual_crop = (float(x1), float(y1), float(x2 - x1), float(y2 - y1))
        return resized, actual_crop

    def _append_endcard(self, output_size: Tuple[int, int]) -> List[np.ndarray]:
        if not self.endcard_path:
            return []
        if not self.endcard_path.exists():
            logging.warning("Endcard %s not found; skipping.", self.endcard_path)
            return []
        image = cv2.imread(str(self.endcard_path))
        if image is None:
            logging.warning("Failed to read endcard at %s; skipping.", self.endcard_path)
            return []
        resized = cv2.resize(image, output_size, interpolation=cv2.INTER_LINEAR)
        frame_count = int(round(self.fps_out * 2.0))
        return [resized for _ in range(frame_count)]

    def write_frames(self, states: Sequence[CamState]) -> None:
        input_mp4 = str(self.input_path)
        cap = cv2.VideoCapture(input_mp4)
        if not cap.isOpened():
            raise RuntimeError(f"Cannot open video: {input_mp4}")

        src_fps = cap.get(cv2.CAP_PROP_FPS) or float(self.fps_in) or 30.0
        src_w = int(cap.get(cv2.CAP_PROP_FRAME_WIDTH))
        src_h = int(cap.get(cv2.CAP_PROP_FRAME_HEIGHT))
        if src_w <= 0 or src_h <= 0:
            ok, _first_frame = cap.read()
            if not ok or _first_frame is None:
                cap.release()
                raise RuntimeError("No frames decoded from the input video.")
            src_h, src_w = _first_frame.shape[:2]
            cap.set(cv2.CAP_PROP_POS_FRAMES, 0)

        width = int(src_w)
        height = int(src_h)
        if self.portrait:
            output_size = self.portrait
        else:
            output_size = (width, height)

        target_w = int(output_size[0]) if output_size[0] else width
        target_h = int(output_size[1]) if output_size[1] else height
        if target_h <= 0:
            target_h = height
        if target_w <= 0:
            target_w = width
        target_aspect = float(target_w) / float(target_h) if target_h else (width / float(height))
        output_size = (target_w, target_h)

        overlay_image = _load_overlay(self.brand_overlay_path, output_size)
        tf = self.telemetry

        offline_ball_path = self.offline_ball_path

        cam = [(state.cx, state.cy, state.zoom) for state in states]
        if cam:
            cx_values = [value[0] for value in cam]
            cy_values = [value[1] for value in cam]
        else:
            cx_values = []
            cy_values = []

        frame_count = len(states)
        duration_s = frame_count / float(self.fps_out) if self.fps_out else 0.0
        if not cam or (
            (max(cx_values) - min(cx_values) if cx_values else 0.0) < 1.0
            and (max(cy_values) - min(cy_values) if cy_values else 0.0) < 1.0
        ):
            fallback_path = rough_motion_path(str(self.input_path), float(self.fps_out), duration_s)
            if fallback_path:
                default_zoom = cam[0][2] if cam else 1.2
                cam = [(x, y, default_zoom) for _, x, y in fallback_path]
            else:
                default_zoom = cam[0][2] if cam else 1.2
                cam = [(width / 2.0, height / 2.0, default_zoom) for _ in range(frame_count)]

        if frame_count and len(cam) < frame_count:
            last = cam[-1]
            cam.extend([last] * (frame_count - len(cam)))
        elif frame_count and len(cam) > frame_count:
            cam = cam[:frame_count]

        render_fps = float(self.fps_out)
        zoom_min = float(self.zoom_min)
        zoom_max = float(self.zoom_max)
        src_w_f = float(width)
        src_h_f = float(height)
        speed_px_sec = float(self.speed_limit or 3000.0)

        offline_plan_data: Optional[dict[str, np.ndarray]] = None
        offline_plan_len = 0
        if offline_ball_path:
            bx_vals: List[float] = []
            by_vals: List[float] = []
            for entry in offline_ball_path:
                bx_val: Optional[float] = None
                by_val: Optional[float] = None
                if isinstance(entry, Mapping):
                    if "bx_stab" in entry and "by_stab" in entry:
                        bx_val = entry.get("bx_stab")
                        by_val = entry.get("by_stab")
                    elif "bx" in entry and "by" in entry:
                        bx_val = entry.get("bx")
                        by_val = entry.get("by")
                    elif "bx_raw" in entry and "by_raw" in entry:
                        bx_val = entry.get("bx_raw")
                        by_val = entry.get("by_raw")
                else:
                    entry_seq = tuple(entry)
                    if len(entry_seq) >= 2:
                        bx_val = entry_seq[0]
                        by_val = entry_seq[1]

                if bx_val is None or by_val is None:
                    bx_vals.append(float("nan"))
                    by_vals.append(float("nan"))
                else:
                    bx_vals.append(float(bx_val))
                    by_vals.append(float(by_val))

            if bx_vals:
                bx_arr = np.asarray(bx_vals, dtype=float)
                by_arr = np.asarray(by_vals, dtype=float)

                def _ffill_nan(arr: np.ndarray, default: float) -> np.ndarray:
                    out = arr.copy()
                    last = default
                    for idx in range(len(out)):
                        if np.isfinite(out[idx]):
                            last = out[idx]
                        else:
                            out[idx] = last
                    return out

                default_cx = float(width) / 2.0
                default_cy = float(height) * 0.45
                if not np.isfinite(bx_arr[0]):
                    bx_arr[0] = default_cx
                if not np.isfinite(by_arr[0]):
                    by_arr[0] = default_cy

                bx_arr = _ffill_nan(bx_arr, default_cx)
                by_arr = _ffill_nan(by_arr, default_cy)

                fps_for_plan = render_fps if render_fps > 0 else (src_fps if src_fps > 0 else 30.0)
                if fps_for_plan <= 0:
                    fps_for_plan = 30.0
                global FPS
                FPS = float(fps_for_plan)

                if portrait_w > 0 and portrait_h > 0:
                    target_aspect = float(portrait_w) / float(portrait_h)
                else:
                    target_aspect = (float(width) / float(height)) if height > 0 else 1.0

                plan_x0, plan_y0, plan_w, plan_h, plan_spd, plan_zoom = plan_camera_from_ball(
                    bx_arr,
                    by_arr,
                    float(width),
                    float(height),
                    float(target_aspect),
                    pan_alpha=0.15,
                    lead=0.10,
                    bounds_pad=16,
                )

                offline_plan_len = len(plan_x0)
                offline_plan_data = {
                    "x0": plan_x0.astype(float),
                    "y0": plan_y0.astype(float),
                    "w": plan_w.astype(float),
                    "h": plan_h.astype(float),
                    "spd": plan_spd.astype(float),
                    "z": plan_zoom.astype(float),
                }

        kal: Optional[CV2DKalman] = None
        template: Optional[np.ndarray] = None
        tpl_side = 64
        prev_cx = src_w_f / 2.0
        prev_cy = src_h_f / 2.0
        initial_zoom = cam[0][2] if cam else 1.2
        zoom = float(np.clip(float(initial_zoom), zoom_min, zoom_max))
        prev_zoom = float(zoom)
        prev_ball_x: Optional[float] = None
        prev_ball_y: Optional[float] = None
        prev_bx = float(prev_cx)
        prev_by = float(prev_cy)
        follower = CamFollow2O(zeta=0.95, wn=7.0, dt=1.0 / render_fps) if render_fps else None
        if follower is not None:
            follower.cx = float(prev_cx)
            follower.cy = float(prev_cy)
            follower.vx = 0.0
            follower.vy = 0.0

        if self.init_manual:
            frame0, _fps0 = grab_frame_at_time(
                input_mp4, max(0.0, self.init_t), fps_hint=src_fps or 30.0
            )
            if frame0 is not None:
                roi = manual_select_ball(frame0, window="Drag around the BALL, press Enter")
                if roi:
                    x, y, w, h = roi
                    bx0 = x + w / 2.0
                    by0 = y + h / 2.0
                    kal = CV2DKalman(bx0, by0)
                    frame0_gray = cv2.cvtColor(frame0, cv2.COLOR_BGR2GRAY)
                    tx0 = int(max(0, bx0 - tpl_side // 2))
                    ty0 = int(max(0, by0 - tpl_side // 2))
                    tx1 = int(min(frame0.shape[1], tx0 + tpl_side))
                    ty1 = int(min(frame0.shape[0], ty0 + tpl_side))
                    template = frame0_gray[ty0:ty1, tx0:tx1].copy()
                    prev_cx, prev_cy = float(bx0), float(by0)
                    if tf:
                        tf.write(
                            json.dumps(
                                to_jsonable(
                                    {
                                        "t": float(self.init_t),
                                        "used": "manual_bootstrap",
                                        "cx": float(prev_cx),
                                        "cy": float(prev_cy),
                                        "zoom": 1.2,
                                        "crop": [
                                            float(max(0, bx0 - 240)),
                                            float(max(0, by0 - 432)),
                                            480.0,
                                            864.0,
                                        ],
                                        "ball": [float(bx0), float(by0)],
                                    }
                                )
                            )
                            + "\n"
                        )
                else:
                    print("[WARN] Manual init skipped (no ROI selected).")
            else:
                print(f"[WARN] Could not grab frame for manual init at t={self.init_t:.2f} s")

        try:
            for state in states:
                ok, frame = cap.read()
                if not ok or frame is None:
                    break
                if self.flip180:
                    frame = cv2.rotate(frame, cv2.ROTATE_180)

                n = state.frame
                t = n / float(render_fps) if render_fps else 0.0

                bx = by = None
                ball_available = False
                label_available = False
                used_tag = "planner"
                planned_zoom: Optional[float] = None
                telemetry_ball: Optional[Tuple[float, float]] = None
                telemetry_crop: Optional[Tuple[float, float, float, float]] = None
                planner_spd: Optional[float] = None
                planner_zoom: Optional[float] = None

                def _refresh_template(cx_val: float, cy_val: float) -> None:
                    nonlocal template
                    g = cv2.cvtColor(frame, cv2.COLOR_BGR2GRAY)
                    sx0 = int(max(0, cx_val - tpl_side // 2))
                    sy0 = int(max(0, cy_val - tpl_side // 2))
                    sx1 = int(min(frame.shape[1], sx0 + tpl_side))
                    sy1 = int(min(frame.shape[0], sy0 + tpl_side))
                    cur_tpl = g[sy0:sy1, sx0:sx1]
                    if cur_tpl.size < 9:
                        return
                    if template is None or template.shape != cur_tpl.shape:
                        template = cur_tpl.copy()
                    else:
                        template = cv2.addWeighted(template, 0.85, cur_tpl, 0.15, 0)

                cam_center_override: Optional[Tuple[float, float]] = None

                ball_path_entry: Optional[Tuple[float, float]] = None
                ball_path_space: Optional[str] = None

                if offline_ball_path and n < len(offline_ball_path):
                    path_rec = offline_ball_path[n]
                    if path_rec is not None:
                        entry_bx: Optional[float] = None
                        entry_by: Optional[float] = None
                        entry_space: Optional[str] = None
                        z_planned_val: float = zoom

                        if isinstance(path_rec, Mapping):
                            ball_x, ball_y = pick_ball(path_rec)
                            if ball_x is not None and ball_y is not None:
                                entry_bx = float(ball_x)
                                entry_by = float(ball_y)
                                if "bx_stab" in path_rec:
                                    entry_space = "stab"
                                elif "bx_raw" in path_rec:
                                    entry_space = "raw"
                                elif "ball" in path_rec:
                                    entry_space = "ball"
                                elif "bx" in path_rec:
                                    entry_space = "generic"

                            z_candidate = path_rec.get("z")
                            if z_candidate is not None:
                                try:
                                    z_planned_val = float(z_candidate)
                                except (TypeError, ValueError):
                                    z_planned_val = zoom
                        else:
                            entry_vals = tuple(path_rec)
                            if len(entry_vals) >= 2:
                                entry_bx = float(entry_vals[0])
                                entry_by = float(entry_vals[1])
                                entry_space = "generic"
                                if len(entry_vals) >= 3:
                                    z_planned_val = float(entry_vals[2])

                        if entry_bx is not None and entry_by is not None:
                            bx = entry_bx
                            by = entry_by
                            ball_path_entry = (bx, by)
                            ball_path_space = entry_space
                            ball_available = True
                            used_tag = "offline_path"
                            planned_zoom = None
                            if kal is None:
                                kal = CV2DKalman(bx, by)
                            else:
                                kal.bx, kal.by = bx, by
                            _refresh_template(bx, by)
                else:
                    if state.ball:
                        label_bx, label_by = state.ball
                        label_bx = float(label_bx)
                        label_by = float(label_by)
                        bx, by = label_bx, label_by
                        ball_available = True
                        label_available = True
                        used_tag = "label"

                    pred_x = pred_y = None
                    if kal is not None:
                        pred_x, pred_y = kal.predict()

                    if label_available and bx is not None and by is not None:
                        if kal is None:
                            kal = CV2DKalman(bx, by)
                        else:
                            kal.correct(bx, by)
                        _refresh_template(bx, by)
                    elif kal is not None and pred_x is not None and pred_y is not None:
                        cand = find_ball_candidate(
                            frame,
                            (pred_x, pred_y),
                            tpl=template,
                            search_r=280,
                            min_r=7,
                            max_r=22,
                            min_circ=0.58,
                        )
                        if cand is not None:
                            cbx, cby, _circ, ncc, dist = cand
                            if dist < 140 or ncc >= 0.36:
                                bx, by = float(cbx), float(cby)
                                kal.correct(bx, by)
                                _refresh_template(bx, by)
                                ball_available = True
                                used_tag = "model_cand"
                            else:
                                bx, by = float(pred_x), float(pred_y)
                                kal.bx, kal.by = bx, by
                                ball_available = True
                                used_tag = "model_pred"
                        else:
                            bx, by = float(pred_x), float(pred_y)
                            kal.bx, kal.by = bx, by
                            ball_available = True
                            used_tag = "model_pred"

                if label_available and kal is not None:
                    ball_available = True

                if used_tag == "offline_path":
                    W = float(width)
                    H = float(height)
                    prev_ball_bx = float(prev_bx)
                    prev_ball_by = float(prev_by)
                    have_ball = bool(ball_available and bx is not None and by is not None)

                    if have_ball:
                        eff_bx = float(bx)
                        eff_by = float(by)
                    else:
                        eff_bx = prev_ball_bx
                        eff_by = prev_ball_by

                    planner_handled = False
                    if offline_plan_data is not None and n < offline_plan_len:
                        plan_x0 = float(offline_plan_data["x0"][n])
                        plan_y0 = float(offline_plan_data["y0"][n])
                        plan_w = float(offline_plan_data["w"][n])
                        plan_h = float(offline_plan_data["h"][n])
                        planner_zoom = float(offline_plan_data["z"][n])
                        planner_spd = float(offline_plan_data["spd"][n])
                        if planner_zoom <= 0:
                            planner_zoom = float(H / plan_h) if plan_h > 0 else prev_zoom

                        x0 = plan_x0
                        y0 = plan_y0
                        crop_w = plan_w
                        crop_h = plan_h
                        cx = x0 + 0.5 * crop_w
                        cy = y0 + 0.5 * crop_h
                        zoom = planner_zoom
                        telemetry_crop = (x0, y0, crop_w, crop_h)
                        telemetry_ball = (eff_bx, eff_by)
                        used_tag = "planner"
                        planner_handled = True
                        prev_ball_x = eff_bx
                        prev_ball_y = eff_by
                        prev_cx = float(cx)
                        prev_cy = float(cy)
                        prev_zoom = float(zoom)
                        prev_bx = eff_bx
                        prev_by = eff_by
                        if have_ball:
                            ball_path_entry = (eff_bx, eff_by)
                    if not planner_handled:
                        alpha_pan = 0.30
                        cx = alpha_pan * eff_bx + (1 - alpha_pan) * prev_cx
                        cy = alpha_pan * eff_by + (1 - alpha_pan) * prev_cy

                        speed = hypot(eff_bx - prev_ball_bx, eff_by - prev_ball_by)
                        norm = min(1.0, speed / 24.0)
                        z_min = float(zoom_min)
                        z_max = float(zoom_max)
                        zoom_target = z_min + (z_max - z_min) * (1.0 - norm)
                        slew = 0.02
                        zoom = prev_zoom + max(-slew, min(slew, zoom_target - prev_zoom))
                        zoom = float(np.clip(zoom, z_min if z_min > 0 else 1.0, z_max))

<<<<<<< HEAD
                    h = H / float(zoom) if zoom > 0 else H
                    w = h * target_aspect
                    if w > W:
                        w = float(W)
                        h = w / target_aspect if target_aspect else h
                    x0 = min(max(cx - 0.5 * w, 0.0), W - w)
                    y0 = min(max(cy - 0.5 * h, 0.0), H - h)

                    if telemetry_rec is not None:
                        telemetry_rec["crop"] = [float(x0), float(y0), float(w), float(h)]
                        if eff_bx is not None and eff_by is not None:
                            telemetry_rec["ball"] = [float(eff_bx), float(eff_by)]
                        telemetry_f.write(json.dumps(telemetry_rec) + "\n")
=======
                    view_h = H / float(zoom) if zoom > 0 else H
                    view_w = view_h * target_aspect
                    if view_w > W:
                        view_w = float(W)
                        view_h = view_w / target_aspect if target_aspect else view_h
                    x0 = min(max(cx - 0.5 * view_w, 0.0), W - view_w)
                    y0 = min(max(cy - 0.5 * view_h, 0.0), H - view_h)

                    telemetry_ball = (eff_bx, eff_by)
                    telemetry_crop = (x0, y0, view_w, view_h)
>>>>>>> dc9ad04f

                    x0, y0, crop_w, crop_h = compute_portrait_crop(
                        float(cx),
                        float(cy),
                        float(zoom),
                        width,
                        height,
                        target_aspect,
                        self.pad,
                    )

                    if have_ball and crop_w > 1 and crop_h > 1:
                        x0, y0, crop_w, crop_h, zoom = guarantee_ball_in_crop(
                            x0,
                            y0,
                            crop_w,
                            crop_h,
                            eff_bx,
                            eff_by,
                            float(width),
                            float(height),
                            float(zoom),
                            width,
                            height,
                            portrait_w,
                            portrait_h,
                            self.pad,
                        )

                        if have_ball and crop_w > 1 and crop_h > 1:
                            x0, y0, crop_w, crop_h, zoom = guarantee_ball_in_crop(
                                x0,
                                y0,
                                crop_w,
                                crop_h,
                                eff_bx,
                                eff_by,
                                float(width),
                                float(height),
                                float(zoom),
                                zoom_min,
                                zoom_max,
                                margin=0.10,
                                step_zoom=0.96,
                            )
                            prev_ball_x = eff_bx
                            prev_ball_y = eff_by
                        else:
                            prev_ball_x = None
                            prev_ball_y = None

                        cx = float(x0 + 0.5 * crop_w)
                        cy = float(y0 + 0.5 * crop_h)
                        zoom = float(zoom)
                        prev_cx = float(cx)
                        prev_cy = float(cy)
                        prev_zoom = float(zoom)
                        if have_ball:
                            prev_bx = eff_bx
                            prev_by = eff_by
                else:
                    smoothed_cx: Optional[float] = None
                    smoothed_cy: Optional[float] = None
                    zoom_speed: Optional[float] = None
                    speed_px = 0.0

                    if ball_available and bx is not None and by is not None:
                        bx = float(bx)
                        by = float(by)
                        prev_bx_for_speed = prev_ball_x if prev_ball_x is not None else bx
                        prev_by_for_speed = prev_ball_y if prev_ball_y is not None else by

                        alpha = 0.30
                        smoothed_cx = alpha * bx + (1 - alpha) * prev_cx
                        smoothed_cy = alpha * by + (1 - alpha) * prev_cy

                        speed_px = hypot(bx - prev_bx_for_speed, by - prev_by_for_speed)
                        norm = min(1.0, speed_px / 24.0)
                        z_min = zoom_min
                        z_max = zoom_max
                        zoom_target = z_min + (z_max - z_min) * (1.0 - norm)
                        dmax = 0.02
                        zoom_step = max(-dmax, min(dmax, zoom_target - prev_zoom))
                        zoom_speed = float(np.clip(prev_zoom + zoom_step, z_min, z_max))

                    pcx, pcy, pzoom = cam[n] if n < len(cam) else (prev_cx, prev_cy, 1.2)
                    if cam_center_override is not None:
                        cx, cy = cam_center_override
                    elif smoothed_cx is not None and smoothed_cy is not None:
                        cx, cy = smoothed_cx, smoothed_cy
                    elif ball_available and bx is not None and by is not None:
                        cx = 0.90 * float(bx) + 0.10 * prev_cx
                        cy = 0.90 * float(by) + 0.10 * prev_cy
                    else:
                        cx, cy = pcx, pcy

                    if render_fps > 0:
                        max_dx = 9999.0
                        max_dy = 9999.0
                        dx = cx - prev_cx
                        dy = cy - prev_cy
                        if abs(dx) > max_dx:
                            cx = prev_cx + (max_dx if dx > 0 else -max_dx)
                        if abs(dy) > max_dy:
                            cy = prev_cy + (max_dy if dy > 0 else -max_dy)

                    if planned_zoom is not None:
                        zoom = planned_zoom
                    else:
                        default_zoom = float(np.clip(float(pzoom), zoom_min, zoom_max))
                        if zoom_speed is not None:
                            zoom = zoom_speed
                        else:
                            zoom = default_zoom

                    if ball_available and bx is not None and by is not None and zoom > 0:
                        view_h = height / float(zoom)
                        view_w = view_h * target_aspect
                        if view_w > width:
                            view_w = float(width)
                            view_h = view_w / target_aspect if target_aspect else view_h
                        x0 = min(max(cx - 0.5 * view_w, 0.0), width - view_w)
                        y0 = min(max(cy - 0.5 * view_h, 0.0), height - view_h)
                        cx = x0 + 0.5 * view_w
                        cy = y0 + 0.5 * view_h

                    x0, y0, crop_w, crop_h = compute_portrait_crop(
                        float(cx),
                        float(cy),
                        zoom,
                        width,
                        height,
                        target_aspect,
                        self.pad,
                    )

                    cur_bx: Optional[float] = None
                    cur_by: Optional[float] = None
                    speed_px = 0.0
                    if ball_available and bx is not None and by is not None and crop_w > 1 and crop_h > 1:
                        x0, y0, crop_w, crop_h, zoom = guarantee_ball_in_crop(
                            x0,
                            y0,
                            crop_w,
                            crop_h,
                            float(bx),
                            float(by),
                            float(width),
                            float(height),
                            float(zoom),
                            zoom_min,
                            zoom_max,
                            margin=0.10,
                            step_zoom=0.96,
                        )
                        cur_bx = float(bx)
                        cur_by = float(by)
                        if prev_ball_x is None or prev_ball_y is None:
                            prev_ball_x, prev_ball_y = cur_bx, cur_by
                        speed_px = math.hypot(cur_bx - prev_ball_x, cur_by - prev_ball_y)
                        prev_ball_x, prev_ball_y = cur_bx, cur_by
                        telemetry_ball = (cur_bx, cur_by)
                    else:
                        prev_ball_x = None
                        prev_ball_y = None

                    if cur_bx is not None and cur_by is not None and crop_w > 1 and crop_h > 1:
                        zoom = dynamic_zoom(
                            prev_zoom=prev_zoom,
                            bx=cur_bx,
                            by=cur_by,
                            x0=x0,
                            y0=y0,
                            cw=crop_w,
                            ch=crop_h,
                            src_w=float(width),
                            src_h=float(height),
                            speed_px=speed_px,
                            target_zoom_min=zoom_min,
                            target_zoom_max=zoom_max,
                            k_speed_out=0.0007,
                            edge_margin=0.14,
                            edge_gain=0.10,
                            z_rate=0.07,
                        )

                        x0, y0, crop_w, crop_h = compute_portrait_crop(
                            float(cx),
                            float(cy),
                            float(zoom),
                            width,
                            height,
                            target_aspect,
                            self.pad,
                        )

                        x0, y0, crop_w, crop_h, zoom = guarantee_ball_in_crop(
                            x0,
                            y0,
                            crop_w,
                            crop_h,
                            cur_bx,
                            cur_by,
                            float(width),
                            float(height),
                            float(zoom),
                            zoom_min,
                            zoom_max,
                            margin=0.10,
                            step_zoom=0.96,
                        )

                    telemetry_crop = (x0, y0, crop_w, crop_h)
                    prev_cx, prev_cy = float(cx), float(cy)
                    prev_zoom = float(zoom)
                    if ball_available and bx is not None and by is not None:
                        prev_bx = float(bx)
                        prev_by = float(by)
                if tf:
                    telemetry_rec = {
                        "t": float(t),
                        "used": used_tag,
                        "cx": float(cx),
                        "cy": float(cy),
                        "zoom": float(zoom),
                    }
                    telemetry_rec["f"] = int(state.frame)
                    if used_tag == "planner":
                        if planner_spd is not None:
                            telemetry_rec["plan_spd"] = float(planner_spd)
                        if planner_zoom is not None:
                            telemetry_rec["plan_zoom"] = float(planner_zoom)
                    crop_vals = telemetry_crop if telemetry_crop is not None else (x0, y0, crop_w, crop_h)
                    telemetry_rec["crop"] = [
                        float(crop_vals[0]),
                        float(crop_vals[1]),
                        float(crop_vals[2]),
                        float(crop_vals[3]),
                    ]
                    if ball_path_entry is not None:
                        ball_log_x = float(ball_path_entry[0])
                        ball_log_y = float(ball_path_entry[1])
                        telemetry_rec["ball"] = [ball_log_x, ball_log_y]
                        if ball_path_space == "stab":
                            telemetry_rec["bx_stab"] = ball_log_x
                            telemetry_rec["by_stab"] = ball_log_y
                            telemetry_rec["ball_space"] = "stab"
                        elif ball_path_space == "raw":
                            telemetry_rec["bx_raw"] = ball_log_x
                            telemetry_rec["by_raw"] = ball_log_y
                            telemetry_rec["ball_space"] = "raw"
                        elif ball_path_space:
                            telemetry_rec["ball_space"] = ball_path_space
                    elif telemetry_ball is not None:
                        telemetry_rec["ball"] = [
                            float(telemetry_ball[0]),
                            float(telemetry_ball[1]),
                        ]
                    else:
                        ball_log_x = float(bx) if bx is not None else float("nan")
                        ball_log_y = float(by) if by is not None else float("nan")
                        telemetry_rec["ball"] = [ball_log_x, ball_log_y]

                    tf.write(json.dumps(to_jsonable(telemetry_rec)) + "\n")

                clamp_flags = list(state.clamp_flags) if state.clamp_flags is not None else []
                frame_state = CamState(
                    frame=state.frame,
                    cx=float(cx),
                    cy=float(cy),
                    zoom=float(zoom),
                    crop_w=float(crop_w),
                    crop_h=float(crop_h),
                    x0=float(x0),
                    y0=float(y0),
                    used_label=state.used_label,
                    clamp_flags=clamp_flags,
                    ball=state.ball,
                )

                composed, _ = self._compose_frame(frame, frame_state, output_size, overlay_image)

                out_path = self.temp_dir / f"f_{state.frame:06d}.jpg"
                success = cv2.imwrite(str(out_path), composed, [int(cv2.IMWRITE_JPEG_QUALITY), 95])
                if not success:
                    raise RuntimeError(f"Failed to write frame to {out_path}")
        finally:
            cap.release()
            if tf:
                tf.close()
                self.telemetry = None

        endcard_frames = self._append_endcard(output_size)
        if endcard_frames:
            start_index = len(states)
            for offset, endcard_frame in enumerate(endcard_frames):
                out_path = self.temp_dir / f"f_{start_index + offset:06d}.jpg"
                cv2.imwrite(str(out_path), endcard_frame, [int(cv2.IMWRITE_JPEG_QUALITY), 95])

    def ffmpeg_stitch(
        self,
        crf: int,
        keyint: int,
        log_path: Optional[Path] = None,
    ) -> None:
        pattern = str(self.temp_dir / "f_%06d.jpg")
        self.output_path.parent.mkdir(parents=True, exist_ok=True)

        command = [
            "ffmpeg",
            "-y",
            "-loglevel",
            "error",
            "-framerate",
            str(self.fps_out),
            "-i",
            pattern,
            "-i",
            str(self.input_path),
            "-map",
            "0:v:0",
            "-map",
            "1:a:0?",
            "-c:v",
            "libx264",
            "-preset",
            "veryfast",
            "-crf",
            str(crf),
            "-pix_fmt",
            "yuv420p",
            "-profile:v",
            "high",
            "-level",
            "4.0",
            "-x264-params",
            f"keyint={keyint}:min-keyint={keyint}:scenecut=0",
            "-movflags",
            "+faststart",
            "-c:a",
            "aac",
            "-b:a",
            "128k",
            str(self.output_path),
        ]

        try:
            subprocess.run(command, check=True)
        except subprocess.CalledProcessError as exc:
            raise RuntimeError("ffmpeg failed during stitching.") from exc

        self.last_ffmpeg_command = list(command)



def _prepare_temp_dir(temp_dir: Path, clean: bool) -> None:
    if clean and temp_dir.exists():
        shutil.rmtree(temp_dir)
    if not temp_dir.exists():
        temp_dir.mkdir(parents=True, exist_ok=True)
        return
    for file in temp_dir.glob("*.jpg"):
        try:
            file.unlink()
        except OSError:
            logging.warning("Failed to remove temp frame %s", file)


def _default_output_path(input_path: Path, preset: str) -> Path:
    suffix = f".__{preset.upper()}.mp4"
    return input_path.with_name(input_path.stem + suffix)


def run(args: argparse.Namespace, telemetry: Optional[TextIO] = None) -> None:
    logging.basicConfig(level=logging.INFO, format="[%(levelname)s] %(message)s")

    input_path = Path(args.in_path).expanduser().resolve()
    if not input_path.exists():
        raise FileNotFoundError(f"Input file not found: {input_path}")

    presets = load_presets()
    preset_key = (args.preset or "cinematic").lower()
    if preset_key not in presets:
        raise ValueError(f"Preset '{preset_key}' not found in {PRESETS_PATH}")

    preset_config = presets[preset_key]

    fps_in = float(ffprobe_fps(input_path))
    try:
        duration_s = float(ffprobe_duration(input_path))
    except RuntimeError:
        duration_s = 0.0
    fps_out = float(args.fps) if args.fps is not None else float(preset_config.get("fps", fps_in))
    if fps_out <= 0:
        fps_out = fps_in if fps_in > 0 else 30.0

    portrait_str = args.portrait or preset_config.get("portrait")
    portrait = parse_portrait(portrait_str) if portrait_str else None

    lookahead = int(args.lookahead) if args.lookahead is not None else int(preset_config.get("lookahead", 18))
    smoothing = float(args.smoothing) if args.smoothing is not None else float(preset_config.get("smoothing", 0.65))
    pad = float(args.pad) if args.pad is not None else float(preset_config.get("pad", 0.22))
    speed_limit = float(args.speed_limit) if args.speed_limit is not None else float(preset_config.get("speed_limit", 480))
    zoom_min = float(args.zoom_min) if args.zoom_min is not None else float(preset_config.get("zoom_min", 1.0))
    zoom_max = float(args.zoom_max) if args.zoom_max is not None else float(preset_config.get("zoom_max", 2.2))
    crf = int(args.crf) if args.crf is not None else int(preset_config.get("crf", 19))
    keyint_factor = int(args.keyint_factor) if args.keyint_factor is not None else int(preset_config.get("keyint_factor", 4))

    output_path = Path(args.out) if args.out else _default_output_path(input_path, preset_key)
    output_path = output_path.expanduser().resolve()

    labels_root = args.labels_root or "out/yolo"
    label_files = find_label_files(input_path.stem, labels_root)

    log_dict: dict[str, object] = {}

    capture = cv2.VideoCapture(str(input_path))
    if not capture.isOpened():
        raise RuntimeError("Unable to open input video for metadata extraction.")
    width = int(capture.get(cv2.CAP_PROP_FRAME_WIDTH))
    height = int(capture.get(cv2.CAP_PROP_FRAME_HEIGHT))
    frame_count = int(capture.get(cv2.CAP_PROP_FRAME_COUNT))
    capture.release()

    if duration_s <= 0 and frame_count > 0 and fps_in > 0:
        duration_s = frame_count / float(fps_in)
    if duration_s <= 0 and frame_count > 0:
        fallback_fps = fps_in if fps_in > 0 else 30.0
        duration_s = frame_count / float(fallback_fps)

    raw_points = load_labels(label_files, width, height, fps_in)
    log_dict["labels_raw_count"] = len(raw_points)
    if raw_points:
        max_label_time = max(point[0] for point in raw_points)
        if duration_s <= max_label_time:
            frame_step = 1.0 / float(fps_in) if fps_in > 0 else 0.0
            duration_s = max_label_time + frame_step

    label_pts = resample_labels_by_time(raw_points, fps_out, duration_s)

    def _rng(arr):
        xs = [a[1] for a in arr]
        ys = [a[2] for a in arr]
        return (min(xs), max(xs), min(ys), max(ys)) if arr else None

    log_dict["labels_resampled_count"] = len(label_pts)
    log_dict["labels_resampled_range"] = _rng(label_pts)

    positions, used_mask = labels_to_positions(label_pts, fps_out, duration_s, raw_points)

    if len(positions) == 0 and frame_count > 0 and fps_out > 0:
        target_frames = int(round(frame_count * (fps_out / float(fps_in if fps_in > 0 else fps_out))))
        target_frames = max(target_frames, frame_count)
        positions = np.full((target_frames, 2), np.nan, dtype=np.float32)
        used_mask = np.zeros(target_frames, dtype=bool)

    if args.flip180 and len(positions) > 0:
        flipped_positions = positions.copy()
        valid_mask = ~np.isnan(flipped_positions).any(axis=1)
        if valid_mask.any():
            flipped_positions[valid_mask, 0] = float(width) - flipped_positions[valid_mask, 0]
            flipped_positions[valid_mask, 1] = float(height) - flipped_positions[valid_mask, 1]
        positions = flipped_positions

    planner = CameraPlanner(
        width=width,
        height=height,
        fps=fps_out,
        lookahead=lookahead,
        smoothing=smoothing,
        pad=pad,
        speed_limit=speed_limit,
        zoom_min=zoom_min,
        zoom_max=zoom_max,
        portrait=portrait,
    )
    states = planner.plan(positions, used_mask)

    temp_root = Path("out/autoframe_work")
    temp_dir = temp_root / preset_key / input_path.stem
    _prepare_temp_dir(temp_dir, args.clean_temp)

    brand_overlay_path = Path(args.brand_overlay).expanduser() if args.brand_overlay else None
    endcard_path = Path(args.endcard).expanduser() if args.endcard else None
    offline_ball_path: Optional[List[dict[str, float]]] = None
    if getattr(args, "ball_path", None):
        ball_path_file = Path(args.ball_path).expanduser()
        if not ball_path_file.exists():
            raise FileNotFoundError(f"Ball path file not found: {ball_path_file}")
        with open(ball_path_file, "r", encoding="utf-8") as f:
            offline_ball_path = []
            default_zoom = 1.30
            for line in f:
                line = line.strip()
                if not line:
                    continue
                try:
                    data = json.loads(line)
                except json.JSONDecodeError:
                    continue
                if not isinstance(data, dict):
                    continue

                rec: dict[str, float] = {}
                for key in ("bx_stab", "by_stab", "bx_raw", "by_raw", "bx", "by"):
                    value = data.get(key)
                    if value is None:
                        continue
                    try:
                        rec[key] = float(value)
                    except (TypeError, ValueError):
                        continue

                has_x = any(key in rec for key in ("bx_stab", "bx_raw", "bx"))
                has_y = any(key in rec for key in ("by_stab", "by_raw", "by"))
                if not (has_x and has_y):
                    continue

                z_value = data.get("z", default_zoom)
                try:
                    rec["z"] = float(z_value)
                except (TypeError, ValueError):
                    rec["z"] = float(default_zoom)

                t_value = data.get("t")
                if isinstance(t_value, (int, float)):
                    rec["t"] = float(t_value)
                frame_value = data.get("f")
                if isinstance(frame_value, (int, float)):
                    rec["f"] = float(frame_value)

                offline_ball_path.append(rec)
    renderer = Renderer(
        input_path=input_path,
        output_path=output_path,
        temp_dir=temp_dir,
        fps_in=fps_in,
        fps_out=fps_out,
        flip180=args.flip180,
        portrait=portrait,
        brand_overlay=brand_overlay_path,
        endcard=endcard_path,
        pad=pad,
        zoom_min=zoom_min,
        zoom_max=zoom_max,
        speed_limit=speed_limit,
        telemetry=telemetry,
        init_manual=getattr(args, "init_manual", False),
        init_t=getattr(args, "init_t", 0.8),
        ball_path=offline_ball_path,
    )

    renderer.write_frames(states)

    keyint = max(1, int(round(float(keyint_factor) * float(fps_out))))
    log_path = Path(args.log).expanduser() if args.log else None
    renderer.ffmpeg_stitch(crf=crf, keyint=keyint, log_path=log_path)

    if log_path:
        log_path.parent.mkdir(parents=True, exist_ok=True)
        summary = {
            "input": os.fspath(input_path),
            "output": os.fspath(output_path),
            "fps_in": float(fps_in),
            "fps_out": float(fps_out),
            "labels_found": int(len(raw_points)),
            "preset": preset_key,
            "ffmpeg_command": renderer.last_ffmpeg_command,
        }
        summary.update(log_dict)
        with log_path.open("w", encoding="utf-8") as handle:
            json.dump(to_jsonable(log_dict), handle, ensure_ascii=False, indent=2)
            handle.write("\n")


def build_parser() -> argparse.ArgumentParser:
    parser = argparse.ArgumentParser(description="Unified cinematic ball-follow renderer")
    parser.add_argument("--in", dest="in_path", required=True, help="Input MP4 path")
    parser.add_argument("--src", dest="src", help="Legacy compatibility input path (ignored)")
    parser.add_argument("--out", dest="out", help="Output MP4 path")
    parser.add_argument("--preset", dest="preset", choices=["cinematic", "gentle", "realzoom"], default="cinematic")
    parser.add_argument("--portrait", dest="portrait", help="Portrait canvas WxH")
    parser.add_argument("--fps", dest="fps", type=float, help="Output FPS")
    parser.add_argument("--flip180", dest="flip180", action="store_true", help="Rotate frames by 180 degrees before processing")
    parser.add_argument("--labels-root", dest="labels_root", help="Root directory containing YOLO label shards")
    parser.add_argument("--clean-temp", dest="clean_temp", action="store_true", help="Remove temporary frame folder before rendering")
    parser.add_argument("--lookahead", dest="lookahead", type=int, help="Frames of lookahead for planning")
    parser.add_argument("--smoothing", dest="smoothing", type=float, help="EMA smoothing factor")
    parser.add_argument("--pad", dest="pad", type=float, help="Edge padding ratio used to derive zoom")
    parser.add_argument("--speed-limit", dest="speed_limit", type=float, help="Maximum pan speed in px/sec")
    parser.add_argument("--zoom-min", dest="zoom_min", type=float, help="Minimum zoom multiplier")
    parser.add_argument("--zoom-max", dest="zoom_max", type=float, help="Maximum zoom multiplier")
    parser.add_argument("--telemetry", dest="telemetry", help="Output JSONL telemetry file")
    parser.add_argument("--brand-overlay", dest="brand_overlay", help="PNG overlay composited on every frame")
    parser.add_argument("--endcard", dest="endcard", help="Optional endcard image displayed for ~2 seconds")
    parser.add_argument("--log", dest="log", help="Optional render log path")
    parser.add_argument("--crf", dest="crf", type=int, help="Override CRF value")
    parser.add_argument("--keyint-factor", dest="keyint_factor", type=int, help="Override keyint factor")
    parser.add_argument(
        "--init-manual",
        dest="init_manual",
        action="store_true",
        help="Manually select the ball ROI at the start of the clip.",
    )
    parser.add_argument(
        "--init-t",
        dest="init_t",
        type=float,
        default=0.8,
        help="Time in seconds to show for manual init (default 0.8).",
    )
    parser.add_argument(
        "--ball-path",
        dest="ball_path",
        help="JSONL from ball_path_planner_v2.py",
    )
    return parser


def main(argv: Optional[Sequence[str]] = None) -> None:
    parser = build_parser()
    args = parser.parse_args(argv)
    tf = None
    if getattr(args, "telemetry", None):
        telemetry_path = Path(args.telemetry).expanduser()
        telemetry_path.parent.mkdir(parents=True, exist_ok=True)
        args.telemetry = os.fspath(telemetry_path)
        tf = open(args.telemetry, "w", encoding="utf-8")
    try:
        run(args, telemetry=tf)
    finally:
        if tf:
            tf.close()


if __name__ == "__main__":  # pragma: no cover - CLI entry point
    try:
        main()
    except Exception as exc:  # pylint: disable=broad-except
        logging.error(str(exc))
        sys.exit(1)<|MERGE_RESOLUTION|>--- conflicted
+++ resolved
@@ -1805,21 +1805,6 @@
                         zoom = prev_zoom + max(-slew, min(slew, zoom_target - prev_zoom))
                         zoom = float(np.clip(zoom, z_min if z_min > 0 else 1.0, z_max))
 
-<<<<<<< HEAD
-                    h = H / float(zoom) if zoom > 0 else H
-                    w = h * target_aspect
-                    if w > W:
-                        w = float(W)
-                        h = w / target_aspect if target_aspect else h
-                    x0 = min(max(cx - 0.5 * w, 0.0), W - w)
-                    y0 = min(max(cy - 0.5 * h, 0.0), H - h)
-
-                    if telemetry_rec is not None:
-                        telemetry_rec["crop"] = [float(x0), float(y0), float(w), float(h)]
-                        if eff_bx is not None and eff_by is not None:
-                            telemetry_rec["ball"] = [float(eff_bx), float(eff_by)]
-                        telemetry_f.write(json.dumps(telemetry_rec) + "\n")
-=======
                     view_h = H / float(zoom) if zoom > 0 else H
                     view_w = view_h * target_aspect
                     if view_w > W:
@@ -1830,7 +1815,6 @@
 
                     telemetry_ball = (eff_bx, eff_by)
                     telemetry_crop = (x0, y0, view_w, view_h)
->>>>>>> dc9ad04f
 
                     x0, y0, crop_w, crop_h = compute_portrait_crop(
                         float(cx),
