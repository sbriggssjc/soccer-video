--- conflicted
+++ resolved
@@ -1918,14 +1918,8 @@
                     x0 = min(max(cx - 0.5 * view_w, 0.0), W - view_w)
                     y0 = min(max(cy - 0.5 * view_h, 0.0), H - view_h)
 
-<<<<<<< HEAD
-                    if have_ball:
-                        telemetry_ball = (eff_bx, eff_by)
-                        telemetry_crop = (x0, y0, view_w, view_h)
-=======
                     telemetry_ball = (eff_bx, eff_by)
                     telemetry_crop = (x0, y0, view_w, view_h)
->>>>>>> ef88cb43
 
                     if is_portrait and have_ball:
                         portrait_plan_state["zoom"] = float(
