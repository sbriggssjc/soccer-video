--- conflicted
+++ resolved
@@ -1805,12 +1805,6 @@
                         zoom = prev_zoom + max(-slew, min(slew, zoom_target - prev_zoom))
                         zoom = float(np.clip(zoom, z_min if z_min > 0 else 1.0, z_max))
 
-<<<<<<< HEAD
-                        view_w = W / float(zoom) if zoom > 0 else W
-                        view_h = H / float(zoom) if zoom > 0 else H
-                        x0 = min(max(cx - 0.5 * view_w, 0.0), W - view_w)
-                        y0 = min(max(cy - 0.5 * view_h, 0.0), H - view_h)
-=======
                     view_h = H / float(zoom) if zoom > 0 else H
                     view_w = view_h * target_aspect
                     if view_w > W:
@@ -1818,16 +1812,10 @@
                         view_h = view_w / target_aspect if target_aspect else view_h
                     x0 = min(max(cx - 0.5 * view_w, 0.0), W - view_w)
                     y0 = min(max(cy - 0.5 * view_h, 0.0), H - view_h)
->>>>>>> 0623aefe
 
                         telemetry_ball = (eff_bx, eff_by)
                         telemetry_crop = (x0, y0, view_w, view_h)
 
-<<<<<<< HEAD
-                        x0, y0, crop_w, crop_h = compute_portrait_crop(
-                            float(cx),
-                            float(cy),
-=======
                     x0, y0, crop_w, crop_h = compute_portrait_crop(
                         float(cx),
                         float(cy),
@@ -1848,7 +1836,6 @@
                             eff_by,
                             float(width),
                             float(height),
->>>>>>> 0623aefe
                             float(zoom),
                             width,
                             height,
