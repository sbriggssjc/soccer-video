<#
.SYNOPSIS
  Unified repository cleanup, inventory, deduplication, and indexing tool for the soccer-video project.
.DESCRIPTION
  Provides multiple modes that inventory repository assets, plan cleanup operations, execute them with
  safety rails, and build lightweight indices. Designed to supersede scattered one-off scripts and provide
  a single maintained entry point for maintenance tasks.
#>
[CmdletBinding()]
param(
    [ValidateSet('Inventory','Plan','Execute','Index','Doctor','FindExistingTools')]
    [string]$Mode = 'Inventory',

    [string]$Root = (Split-Path -Parent $PSScriptRoot),

    [switch]$Fast,
    [ValidateSet('SHA1','SHA256','MD5')]
    [string]$HashAlgo = 'SHA256',
    [int]$MaxDepth = 0,
    [switch]$IncludeHidden,
    [switch]$FollowJunctions,

    [ValidateSet('Quarantine','Delete')]
    [string]$Strategy = 'Quarantine',
    [switch]$EnableHardlink,
    [switch]$Permanent,

    [switch]$ConfirmRun,
    [switch]$DryRun = $true,
    [int]$Concurrent = 4
)

$ErrorActionPreference = 'Stop'
Set-StrictMode -Version Latest

function Get-RelativePath {
    param(
        [string]$Root,
        [string]$FullPath
    )
    if (-not $FullPath) { return $null }
    $resolvedRoot = if ([string]::IsNullOrWhiteSpace($Root)) { $null } else { [System.IO.Path]::GetFullPath($Root) }
    $resolvedFull = [System.IO.Path]::GetFullPath($FullPath)
    if ($resolvedRoot) {
        $trimmedRoot = $resolvedRoot.TrimEnd('\','/')
        $candidates = @(
            $trimmedRoot + [System.IO.Path]::DirectorySeparatorChar,
            $trimmedRoot + [System.IO.Path]::AltDirectorySeparatorChar
        ) | Where-Object { -not [string]::IsNullOrEmpty($_) }
        foreach ($rootNorm in ($candidates | Select-Object -Unique)) {
            if ($resolvedFull.StartsWith($rootNorm, [System.StringComparison]::OrdinalIgnoreCase)) {
                $relative = $resolvedFull.Substring($rootNorm.Length)
                $relative = $relative.TrimStart([System.IO.Path]::DirectorySeparatorChar, [System.IO.Path]::AltDirectorySeparatorChar)
                if ([string]::IsNullOrEmpty($relative)) { return '.' }
                return $relative
            }
        }
    }
    return $resolvedFull
}

function New-FileRow {
    param(
        [Parameter(Mandatory)] [string]$Root,
        [Parameter(Mandatory)] [System.IO.FileInfo]$File
    )
    $rel = Get-RelativePath -Root $Root -FullPath $File.FullName
    $ext = if ($null -ne $File.Extension) { $File.Extension.ToLowerInvariant() } else { '' }
    [pscustomobject]@{
        RelativePath  = $rel
        FullPath      = $File.FullName
        SizeBytes     = [int64]$File.Length
        LastWriteTime = $File.LastWriteTime
        Ext           = $ext
        Status        = 'UNKNOWN'
        Width         = $null
        Height        = $null
        DurationSec   = $null
        Hash          = $null
    }
}

function Get-RepoRoot {
    param([string]$RootPath)
    if ([string]::IsNullOrWhiteSpace($RootPath)) {
        $RootPath = Get-Location
    }
    try {
        $resolved = Resolve-Path -LiteralPath $RootPath -ErrorAction Stop
        return $resolved.ProviderPath
    } catch {
        throw "Unable to resolve root path '$RootPath'."
    }
}

function Initialize-OutputPaths {
    param([string]$BaseRoot)
    $baseOut = Join-Path $BaseRoot 'out'
    $paths = @{
        Inventory = Join-Path $baseOut 'inventory'
        Plans      = Join-Path $baseOut 'plans'
        Logs       = Join-Path $baseOut 'logs'
        Index      = Join-Path $baseOut 'index'
    }
    foreach ($dir in $paths.Values) {
        if (-not (Test-Path -LiteralPath $dir)) {
            New-Item -ItemType Directory -Path $dir -Force | Out-Null
        }
    }
    return $paths
}

function Write-Log {
    param(
        [string]$Message,
        [ValidateSet('INFO','WARN','ERROR','SUCCESS')]
        [string]$Level = 'INFO'
    )
    $prefix = "[$($Level.ToUpper())]"
    $timestamp = (Get-Date).ToString('u')
    Write-Host "$timestamp $prefix $Message"
}

function Import-KeepRules {
    param([string]$ScriptRoot)
    $rulesPath = Join-Path $ScriptRoot 'KeepRules.psd1'
    if (-not (Test-Path -LiteralPath $rulesPath)) {
        throw "Keep rules file not found at $rulesPath"
    }
    return Import-PowerShellDataFile -LiteralPath $rulesPath
}

function ConvertTo-RelativePath {
    param(
        [string]$Root,
        [string]$FullPath
    )
    $relative = Get-RelativePath -Root $Root -FullPath $FullPath
    if ([string]::IsNullOrEmpty($relative)) { return $relative }
    $relative = $relative.TrimStart([System.IO.Path]::DirectorySeparatorChar, [System.IO.Path]::AltDirectorySeparatorChar)
    if ([string]::IsNullOrEmpty($relative)) { return '.' }
    return $relative
}

function Get-WildcardSet {
    param([string[]]$Patterns)
    $set = @()
    foreach ($pattern in $Patterns) {
        if ([string]::IsNullOrWhiteSpace($pattern)) { continue }
        $set += New-Object System.Management.Automation.WildcardPattern($pattern, [System.Management.Automation.WildcardOptions]::IgnoreCase)
    }
    return $set
}

function Test-PatternListMatch {
    param(
        [System.Management.Automation.WildcardPattern[]]$Patterns,
        [string]$Path
    )
    if (-not $Patterns -or $Patterns.Count -eq 0) { return $false }
    foreach ($pattern in $Patterns) {
        if ($pattern.IsMatch($Path)) { return $true }
    }
    return $false
}

function Load-HashCache {
    param([string]$CachePath)
    $cache = @{}
    if (Test-Path -LiteralPath $CachePath) {
        try {
            $items = Import-Csv -LiteralPath $CachePath
            foreach ($item in $items) {
                $key = $item.Path
                $cache[$key] = $item
            }
        } catch {
            Write-Log "Failed to read hash cache: $($_.Exception.Message)" 'WARN'
        }
    }
    return $cache
}

function Save-HashCache {
    param(
        [System.Collections.Hashtable]$Cache,
        [string]$CachePath
    )
    $directory = Split-Path -Parent $CachePath
    if (-not (Test-Path -LiteralPath $directory)) {
        New-Item -ItemType Directory -Path $directory -Force | Out-Null
    }
    $Cache.GetEnumerator() | ForEach-Object {
        $_.Value
    } | Export-Csv -LiteralPath $CachePath -NoTypeInformation
}

function Get-FileEnumeration {
    param(
        [string]$RootPath,
        [int]$MaxDepth,
        [switch]$IncludeHidden,
        [switch]$FollowJunctions
    )
    $items = New-Object System.Collections.Generic.List[System.IO.FileInfo]
    $queue = New-Object System.Collections.Generic.Queue[psobject]
    $queue.Enqueue([PSCustomObject]@{ Path = $RootPath; Depth = 0 })
    while ($queue.Count -gt 0) {
        $current = $queue.Dequeue()
        try {
            $children = Get-ChildItem -LiteralPath $current.Path -Force:$IncludeHidden -ErrorAction Stop
        } catch {
            Write-Log ("Failed to enumerate {0}: {1}" -f $current.Path, $_.Exception.Message) 'WARN'
            continue
        }
        foreach ($child in $children) {
            if ($child.Attributes -band [System.IO.FileAttributes]::ReparsePoint) {
                if (-not $FollowJunctions) { continue }
            }
            if ($child.PSIsContainer) {
                if ($MaxDepth -gt 0 -and $current.Depth -ge $MaxDepth) { continue }
                $queue.Enqueue([PSCustomObject]@{ Path = $child.FullName; Depth = $current.Depth + 1 })
            } else {
                if (-not $IncludeHidden -and ($child.Attributes -band [System.IO.FileAttributes]::Hidden)) { continue }
                $items.Add($child)
            }
        }
    }
    return $items
}

function Invoke-Ffprobe {
    param(
        [string]$FfprobePath,
        [string]$TargetPath
    )
    if (-not $FfprobePath) { return $null }
    $psi = @('-v','error','-select_streams','v:0','-show_entries','stream=width,height','-show_entries','format=duration','-of','json',$TargetPath)
    try {
        $result = & $FfprobePath @psi 2>$null
        if (-not $result) { return $null }
        $parsed = $result | ConvertFrom-Json -ErrorAction Stop
        $duration = [double]::Parse($parsed.format.duration, [System.Globalization.CultureInfo]::InvariantCulture)
        $stream = $parsed.streams | Where-Object { $_.width -and $_.height } | Select-Object -First 1
        return [PSCustomObject]@{
            Duration = $duration
            Width    = $stream.width
            Height   = $stream.height
        }
    } catch {
        return $null
    }
}

function Get-FirstLine {
    param([string]$Path)
    try {
        return (Get-Content -LiteralPath $Path -TotalCount 1 -ErrorAction Stop)
    } catch { return '' }
}

function Get-PurposeGuess {
    param([string]$Path)
    try {
        $lines = Get-Content -LiteralPath $Path -TotalCount 8 -ErrorAction Stop
    } catch { return '' }
    foreach ($line in $lines) {
        $trim = $line.Trim()
        if ([string]::IsNullOrEmpty($trim)) { continue }
        if ($trim.StartsWith('#') -or $trim.StartsWith('//')) { return $trim }
        if ($trim.StartsWith('<#')) { return $trim }
        if ($trim.StartsWith('"""')) { return $trim }
        if ($trim.StartsWith("'''")) { return $trim }
    }
    return ''
}

function Get-FunctionNames {
    param([string]$Path)
    $extension = [System.IO.Path]::GetExtension($Path).ToLowerInvariant()
    $pattern = switch ($extension) {
        '.ps1' { 'function\s+([A-Za-z0-9_-]+)' }
        '.psm1' { 'function\s+([A-Za-z0-9_-]+)' }
        '.py' { 'def\s+([A-Za-z0-9_]+)\s*\(' }
        '.sh' { '^([A-Za-z0-9_]+)\s*\(\)\s*\{' }
        '.bash' { '^([A-Za-z0-9_]+)\s*\(\)\s*\{' }
        default { $null }
    }
    if (-not $pattern) { return '' }
    try {
        $matches = Select-String -LiteralPath $Path -Pattern $pattern -AllMatches -ErrorAction Stop
        $names = @()
        foreach ($match in $matches) {
            foreach ($value in $match.Matches.Value) {
                $name = $value -replace 'function','' -replace 'def','' -replace '\(\)',''
                $name = $name.Trim(' ','{','(','\t')
                if (-not [string]::IsNullOrWhiteSpace($name)) {
                    $names += $name
                }
            }
        }
        $names = $names | Sort-Object -Unique
        return ($names -join '; ')
    } catch { return '' }
}

function Map-ScriptToMode {
    param([string]$Name)
    $lower = $Name.ToLowerInvariant()
    if ($lower -match 'doctor|diagnostic|env') { return 'Doctor' }
    if ($lower -match 'inventory|scan|audit') { return 'Inventory' }
    if ($lower -match 'plan|map') { return 'Plan' }
    if ($lower -match 'execute|cleanup|clean|remove|delete|quarantine') { return 'Execute' }
    if ($lower -match 'index|build|manifest|season') { return 'Index' }
    if ($lower -match 'dedupe|dupe|hardlink') { return 'Plan (Hardlink)' }
    return 'Inventory'
}

function Find-ExistingTools {
    param(
        [string]$RootPath,
        [string]$InventoryDir,
        [string]$DocsDir
    )
    $keywords = @('cleanup','dedupe','index','inventory','scan','atomic','portrait','reel','trash','quarantine','stabilize','upscale','esrgan','vidstab','follow','ball','brand','opener','postable','coach','build')
    $extensions = @('.ps1','.psm1','.py','.sh','.bash')
    $files = Get-FileEnumeration -RootPath $RootPath -MaxDepth 0 -IncludeHidden -FollowJunctions:$false
    $matches = @()
    foreach ($file in $files) {
        $ext = [System.IO.Path]::GetExtension($file.FullName).ToLowerInvariant()
        if (-not ($extensions -contains $ext)) { continue }
        $name = $file.Name.ToLowerInvariant()
        $hit = $false
        foreach ($keyword in $keywords) {
            if ($name -like "*${keyword}*") { $hit = $true; break }
        }
        if (-not $hit) { continue }
        $rel = ConvertTo-RelativePath -Root $RootPath -FullPath $file.FullName
        $matches += [PSCustomObject]@{
            RelativePath  = $rel
            FullPath      = $file.FullName
            SizeBytes     = $file.Length
            LastWriteTime = $file.LastWriteTime
            FirstLine     = Get-FirstLine -Path $file.FullName
            Functions     = Get-FunctionNames -Path $file.FullName
            PurposeGuess  = Get-PurposeGuess -Path $file.FullName
            SuggestedMode = Map-ScriptToMode -Name $file.Name
        }
    }
    $outputPath = Join-Path $InventoryDir 'existing_tools.csv'
    $matches | Sort-Object RelativePath | Export-Csv -LiteralPath $outputPath -NoTypeInformation
    if ($matches.Count -gt 0) {
        $table = $matches | Select-Object RelativePath, SuggestedMode, SizeBytes, LastWriteTime | Format-Table -AutoSize | Out-String
        Write-Host $table
    } else {
        Write-Log 'No existing scripts matched the discovery criteria.' 'INFO'
    }
    $compatPath = Join-Path $DocsDir 'SCRIPT_COMPAT_MATRIX.md'
    $lines = @('# Script Compatibility Matrix', '', '| Old Script | New Subcommand |', '| --- | --- |')
    foreach ($match in ($matches | Sort-Object RelativePath)) {
        $lines += "| $($match.RelativePath) | $($match.SuggestedMode) |"
    }
    Set-Content -LiteralPath $compatPath -Value $lines
    return $matches
}

function Get-InventoryRecords {
    param(
        [pscustomobject[]]$Files,
        [string]$RootPath,
        [switch]$Fast,
        [string]$HashAlgo,
        [System.Management.Automation.WildcardPattern[]]$KeepPatterns,
        [System.Management.Automation.WildcardPattern[]]$RemovePatterns,
        [string[]]$SidecarExts,
        [hashtable]$HashCache,
        [string]$HashCachePath
    )
    $ffprobeCmd = Get-Command -Name 'ffprobe' -ErrorAction SilentlyContinue
    if ($ffprobeCmd) {
        Write-Log "ffprobe detected at $($ffprobeCmd.Source)" 'INFO'
    } else {
        Write-Log 'ffprobe not available; duration/resolution metadata will be skipped.' 'WARN'
    }
    $records = New-Object System.Collections.Generic.List[psobject]
    $mediaExtensions = @('.mp4','.mov','.mkv','.avi','.m4v','.mpg','.mpeg')
    $durationLookup = @{}
    foreach ($file in $Files) {
        $fullPath = $file.FullPath
        if (-not $fullPath) { continue }
        $relative = if ($file.PSObject.Properties.Match('RelativePath')) { $file.RelativePath } else { $null }
        if (-not $relative) { $relative = ConvertTo-RelativePath -Root $RootPath -FullPath $fullPath }
        $extension = if ($file.PSObject.Properties.Match('Ext') -and $file.Ext) { $file.Ext } else { '' }
        if ([string]::IsNullOrEmpty($extension)) {
            $extension = ([System.IO.Path]::GetExtension($fullPath) ?? '').ToLowerInvariant()
            if ($file.PSObject.Properties.Match('Ext')) {
                $file.Ext = $extension
            } else {
                $file | Add-Member -NotePropertyName Ext -NotePropertyValue $extension
            }
        }
        $sizeBytes = 0
        if ($file.PSObject.Properties.Match('SizeBytes') -and $null -ne $file.SizeBytes) {
            $sizeBytes = [int64]$file.SizeBytes
        }
        if ($sizeBytes -le 0) {
            try { $sizeBytes = [int64](Get-Item -LiteralPath $fullPath).Length } catch { $sizeBytes = 0 }
            $file.SizeBytes = $sizeBytes
        }
        $lastWrite = $null
        if ($file.PSObject.Properties.Match('LastWriteTime') -and $file.LastWriteTime) {
            $lastWrite = $file.LastWriteTime
        }
        if (-not $lastWrite) {
            try { $lastWrite = (Get-Item -LiteralPath $fullPath).LastWriteTime } catch { $lastWrite = $null }
            $file.LastWriteTime = $lastWrite
        }
        $duration = $null
        $width = $null
        $height = $null
        if ($ffprobeCmd -and $mediaExtensions -contains $extension) {
            $meta = Invoke-Ffprobe -FfprobePath $ffprobeCmd.Source -TargetPath $fullPath
            if ($meta) {
                $duration = [Math]::Round($meta.Duration, 3)
                $width = $meta.Width
                $height = $meta.Height
            }
        }
        if ($duration) { $durationLookup[$fullPath] = $duration }
        $hash = if ($file.PSObject.Properties.Match('Hash')) { $file.Hash } else { $null }
        $cacheKey = ConvertTo-RelativePath -Root $RootPath -FullPath $fullPath
        if ($HashCache.ContainsKey($cacheKey)) {
            $entry = $HashCache[$cacheKey]
            if ([double]$entry.SizeBytes -eq $sizeBytes -and [datetime]$entry.LastWriteTime -eq $lastWrite) {
                $hash = $entry.Hash
            }
        }
        $needsHash = -not $Fast
        if ($Fast -and $duration) {
            # Hash later only for probable duplicates
            $needsHash = $false
        }
        if ($needsHash -and -not $hash) {
            try {
                $hashObj = Get-FileHash -Algorithm $HashAlgo -LiteralPath $fullPath
                $hash = $hashObj.Hash
            } catch {
                Write-Log ("Failed to hash {0}: {1}" -f $relative, $_.Exception.Message) 'WARN'
            }
        }
        if ($file.PSObject.Properties.Match('Hash')) {
            $file.Hash = $hash
        }
        $status = if ($file.PSObject.Properties.Match('Status') -and $file.Status -and $file.Status -ne 'UNKNOWN') { $file.Status } else { 'ORPHAN' }
        $relLower = $relative.Replace([System.IO.Path]::AltDirectorySeparatorChar, [System.IO.Path]::DirectorySeparatorChar)
        if (Test-PatternListMatch -Patterns $KeepPatterns -Path $relLower) {
            $status = 'KEEP'
        } elseif (Test-PatternListMatch -Patterns $RemovePatterns -Path $relLower) {
            $status = 'CANDIDATE_REMOVE'
        }
        if ($status -eq 'KEEP' -and $SidecarExts -contains $extension.ToLowerInvariant()) {
            $status = 'KEEP_SIDECAR'
        }
        $record = [PSCustomObject]@{
            RelativePath  = $relative
            FullPath      = $fullPath
            SizeBytes     = $sizeBytes
            LastWriteTime = $lastWrite
            Extension     = $extension
            Duration      = $null
            Width         = $null
            Height        = $null
            Hash          = $hash
            Status        = $status
        }
<<<<<<< HEAD
        $records.Add($record)
=======
        # Add metadata without replacing the object so previously attached fields (e.g., RelativePath) persist.
        $record.Duration = $duration
        $record.Width = $width
        $record.Height = $height
        $records += $record
>>>>>>> 3574d47d
        if ($hash) {
            $HashCache[$cacheKey] = [PSCustomObject]@{
                Path          = $cacheKey
                SizeBytes     = $sizeBytes
                LastWriteTime = $lastWrite
                Hash          = $hash
            }
        }
    }
    return $records
}

function Enhance-HashesForFastMode {
    param(
        [System.Collections.IEnumerable]$Records,
        [string]$RootPath,
        [string]$HashAlgo,
        [hashtable]$HashCache
    )
    $buckets = @{}
    foreach ($record in $Records) {
        $sizeBucket = [Math]::Round($record.SizeBytes / 16)
        $durationBucket = if ($record.Duration) { [Math]::Round($record.Duration,1) } else { 'na' }
        $key = "S${sizeBucket}-D${durationBucket}"
        if (-not $buckets.ContainsKey($key)) {
            $buckets[$key] = New-Object System.Collections.Generic.List[psobject]
        }
        $buckets[$key].Add($record)
    }
    foreach ($bucket in $buckets.GetEnumerator()) {
        if ($bucket.Value.Count -le 1) { continue }
        foreach ($record in $bucket.Value) {
            if ([string]::IsNullOrWhiteSpace($record.Hash)) {
                $cacheKey = $record.RelativePath
                if ($HashCache.ContainsKey($cacheKey)) {
                    $record.Hash = $HashCache[$cacheKey].Hash
                    continue
                }
                try {
                    $hashObj = Get-FileHash -Algorithm $HashAlgo -LiteralPath $record.FullPath
                    $record.Hash = $hashObj.Hash
                    $HashCache[$cacheKey] = [PSCustomObject]@{
                        Path          = $cacheKey
                        SizeBytes     = $record.SizeBytes
                        LastWriteTime = $record.LastWriteTime
                        Hash          = $record.Hash
                    }
                } catch {
                    Write-Log ("Fast hash upgrade failed for {0}: {1}" -f $record.RelativePath, $_.Exception.Message) 'WARN'
                }
            }
        }
    }
}

function Export-InventoryOutputs {
    param(
        [System.Collections.Generic.List[object]]$Records,
        [string]$InventoryDir
    )
    $jsonPath = Join-Path $InventoryDir 'repo_inventory.json'
    $csvPath = Join-Path $InventoryDir 'repo_inventory.csv'
    $Records | Export-Csv -LiteralPath $csvPath -NoTypeInformation
    $Records | ConvertTo-Json -Depth 5 | Set-Content -LiteralPath $jsonPath

    $hashGroups = $Records | Where-Object { $_.Hash } | Group-Object Hash | Where-Object { $_.Count -gt 1 }
    $dupeExactPath = Join-Path $InventoryDir 'duplicates_exact.csv'
    $exactRows = @()
    foreach ($group in $hashGroups) {
        foreach ($item in $group.Group) {
            $exactRows += [PSCustomObject]@{
                Hash         = $group.Name
                RelativePath = $item.RelativePath
                SizeBytes    = $item.SizeBytes
                Duration     = $item.Duration
            }
        }
    }
    $exactRows | Export-Csv -LiteralPath $dupeExactPath -NoTypeInformation

    $probablePath = Join-Path $InventoryDir 'duplicates_probable.csv'
    $probableRows = @()
    $Records |
        Group-Object -Property {
            $dur = $_.Duration
            if ($null -eq $dur -or -not ($dur -as [double])) {
                $durKey = 'NA'
            } else {
                $durKey = [Math]::Round([double]$dur, 1)
            }

            $widthVal = $_.Width
            if ($null -eq $widthVal -or -not ($widthVal -as [double])) {
                $widthKey = 'NA'
            } else {
                $widthKey = [Math]::Round(([double]$widthVal) / 10) * 10
            }

            $heightVal = $_.Height
            if ($null -eq $heightVal -or -not ($heightVal -as [double])) {
                $heightKey = 'NA'
            } else {
                $heightKey = [Math]::Round(([double]$heightVal) / 10) * 10
            }

            '{0}-{1}-{2}' -f $durKey, $widthKey, $heightKey
        } |
        Where-Object { $_.Count -gt 1 } |
        ForEach-Object {
            $keyParts = $_.Name -split '-'
            foreach ($item in $_.Group) {
                $probableRows += [PSCustomObject]@{
                    DurationApprox = $keyParts[0]
                    WidthApprox    = $keyParts[1]
                    HeightApprox   = $keyParts[2]
                    RelativePath   = $item.RelativePath
                    Hash           = $item.Hash
                    SizeBytes      = $item.SizeBytes
                }
            }
        }
    $probableRows | Export-Csv -LiteralPath $probablePath -NoTypeInformation

    $keepPath = Join-Path $InventoryDir 'keep_candidates.csv'
    $removePath = Join-Path $InventoryDir 'remove_candidates.csv'
    $orphansPath = Join-Path $InventoryDir 'orphans.csv'
    ($Records | Where-Object { $_.Status -like 'KEEP*' }) | Export-Csv -LiteralPath $keepPath -NoTypeInformation
    ($Records | Where-Object { $_.Status -eq 'CANDIDATE_REMOVE' }) | Export-Csv -LiteralPath $removePath -NoTypeInformation
    ($Records | Where-Object { $_.Status -eq 'ORPHAN' }) | Export-Csv -LiteralPath $orphansPath -NoTypeInformation

    $summaryPath = Join-Path $InventoryDir 'summary_sizes_by_type.csv'
    $Records |
        Group-Object -Property Extension |
        ForEach-Object {
            [PSCustomObject]@{
                Extension = $_.Name
                Count     = $_.Count
                TotalBytes = ($_.Group | Measure-Object -Property SizeBytes -Sum).Sum
            }
        } |
        Sort-Object -Property TotalBytes -Descending |
        Export-Csv -LiteralPath $summaryPath -NoTypeInformation
}

function Build-MappingFiles {
    param(
        [System.Collections.Generic.List[object]]$Records,
        [string]$InventoryDir
    )
    $masters = $Records | Where-Object { $_.RelativePath -match 'master' -or $_.RelativePath -match 'Game ' }
    $atomics = $Records | Where-Object { $_.RelativePath -match 'atomic' }
    $reels   = $Records | Where-Object { $_.RelativePath -match 'reel' -or $_.RelativePath -match 'postable' }

    $atomicMap = @()
    foreach ($atomic in $atomics) {
        $base = [System.IO.Path]::GetFileNameWithoutExtension($atomic.RelativePath)
        $candidates = $masters | Where-Object { $_.RelativePath -like "*$base*" } | Select-Object -First 5
        $atomicMap += [PSCustomObject]@{
            AtomicClip    = $atomic.RelativePath
            CandidateMasters = ($candidates.RelativePath -join '; ')
        }
    }
    $atomicPath = Join-Path $InventoryDir 'map_atomic_to_master.csv'
    $atomicMap | Export-Csv -LiteralPath $atomicPath -NoTypeInformation

    $reelMap = @()
    foreach ($reel in $reels) {
        $base = [System.IO.Path]::GetFileNameWithoutExtension($reel.RelativePath)
        $candidates = $atomics | Where-Object { $_.RelativePath -like "*$base*" } | Select-Object -First 10
        $reelMap += [PSCustomObject]@{
            ReelPath      = $reel.RelativePath
            CandidateAtomics = ($candidates.RelativePath -join '; ')
        }
    }
    $reelPath = Join-Path $InventoryDir 'map_reel_to_atomic.csv'
    $reelMap | Export-Csv -LiteralPath $reelPath -NoTypeInformation
}

function New-CleanupPlan {
    param(
        [string]$RootPath,
        [string]$InventoryDir,
        [string]$PlansDir,
        [string]$Strategy,
        [switch]$EnableHardlink,
        [switch]$Permanent
    )
    $inventoryFile = Join-Path $InventoryDir 'repo_inventory.csv'
    if (-not (Test-Path -LiteralPath $inventoryFile)) {
        throw "Inventory file not found. Run -Mode Inventory first."
    }
    $records = Import-Csv -LiteralPath $inventoryFile
    if ($null -eq $records) { $records = @() } else { $records = @($records) }
    $plan = @()
    $hardlinkPlan = @()
    $quarantineRoot = Join-Path $RootPath '_quarantine'
    $planIndex = 0
    foreach ($item in $records) {
        if ($item.Status -like 'KEEP*') { continue }
        $action = 'Skip'
        $reason = ''
        if ($item.Status -eq 'CANDIDATE_REMOVE') {
            $action = if ($Strategy -eq 'Delete') { if ($Permanent) { 'DeletePermanent' } else { 'DeleteRecycle' } } else { 'Quarantine' }
            $reason = 'Matches remove glob'
        } elseif ($item.Status -eq 'ORPHAN') {
            $action = if ($Strategy -eq 'Delete') { if ($Permanent) { 'DeletePermanent' } else { 'DeleteRecycle' } } else { 'Quarantine' }
            $reason = 'Not covered by keep rules'
        }
        if ($item.Hash) {
            $duplicates = @($records | Where-Object { $_.Hash -eq $item.Hash })
            if ($duplicates.Count -gt 1) {
                $canonical = $duplicates | Sort-Object -Property RelativePath | Select-Object -First 1
                if ($canonical.RelativePath -ne $item.RelativePath) {
                    if ($EnableHardlink) {
                        $hardlinkPlan += [PSCustomObject]@{
                            Source = $item.FullPath
                            Target = $canonical.FullPath
                            Action = 'ReplaceWithHardlink'
                            BytesSaved = [long]$item.SizeBytes
                        }
                    }
                    if ($action -eq 'Skip') {
                        $action = 'Quarantine'
                        $reason = 'Duplicate of ' + $canonical.RelativePath
                    }
                }
            }
        }
        if ($action -eq 'Skip') { continue }
        $targetPath = $null
        if ($action -eq 'Quarantine') {
            $rel = $item.RelativePath
            $targetPath = Join-Path $quarantineRoot $rel
        }
        $plan += [PSCustomObject]@{
            PlanIndex    = $planIndex
            RelativePath = $item.RelativePath
            FullPath     = $item.FullPath
            Action       = $action
            Target       = $targetPath
            Reason       = $reason
            BytesSaved   = [long]$item.SizeBytes
            LastWriteTime = $item.LastWriteTime
            PlanRoot      = $RootPath
        }
        $planIndex++
    }
    $planPath = Join-Path $PlansDir 'cleanup_plan.csv'
    $plan | Export-Csv -LiteralPath $planPath -NoTypeInformation
    if ($EnableHardlink -and $hardlinkPlan.Count -gt 0) {
        $hardlinkPath = Join-Path $PlansDir 'hardlink_plan.csv'
        $hardlinkPlan | Export-Csv -LiteralPath $hardlinkPath -NoTypeInformation
    }
    $summaryText = @()
    $summaryText += "Cleanup Plan Summary"
    $summaryText += "Strategy: $Strategy"
    $summaryText += "Items planned: $($plan.Count)"
    $summaryText += ''
    if ($plan.Count -gt 0) {
        $summaryText += 'Top space savings by folder:'
        $plan |
            Group-Object -Property { Split-Path $_.RelativePath -Parent } |
            ForEach-Object {
                [PSCustomObject]@{
                    Folder = $_.Name
                    Bytes  = ($_.Group | Measure-Object -Property BytesSaved -Sum).Sum
                }
            } |
            Sort-Object -Property Bytes -Descending |
            Select-Object -First 10 |
            ForEach-Object {
                $summaryText += " - $($_.Folder): {0:N2} GB" -f ($_.Bytes / 1GB)
            }
    } else {
        $summaryText += 'No filesystem actions proposed.'
    }
    $summaryPath = Join-Path $PlansDir 'human_readable_summary.txt'
    Set-Content -LiteralPath $summaryPath -Value $summaryText
    Write-Host ($summaryText -join [Environment]::NewLine)
    return $planPath
}

function Invoke-CleanupExecution {
    param(
        [string]$PlanPath,
        [string]$RootPath,
        [string]$LogsDir,
        [switch]$DryRun,
        [switch]$ConfirmRun,
        [int]$Concurrent
    )
    if (-not $ConfirmRun) {
        throw 'Refusing to act: you must pass -ConfirmRun.'
    }
    if ($DryRun) {
        throw 'Refusing to act: you passed -DryRun (default). Use -DryRun:$false to operate.'
    }
    if (-not (Test-Path -LiteralPath $PlanPath)) {
        throw "Plan file not found at $PlanPath"
    }
    $planInfo = Get-Item -LiteralPath $PlanPath
    if ((Get-Date) - $planInfo.LastWriteTime -gt [TimeSpan]::FromHours(48)) {
        throw 'Plan is older than 48 hours. Generate a fresh plan before executing.'
    }
    $planRaw = Import-Csv -LiteralPath $PlanPath
    if ($null -eq $planRaw) { $planRaw = @() } else { $planRaw = @($planRaw) }
    if ($planRaw.Count -eq 0) {
        Write-Log 'Plan is empty; nothing to execute.' 'INFO'
        return
    }
    $resolvedRoot = [System.IO.Path]::GetFullPath($RootPath)
    $planRoot = $planRaw[0].PlanRoot
    if ($planRoot) {
        $resolvedPlanRoot = [System.IO.Path]::GetFullPath($planRoot)
        if ($resolvedRoot -ne $resolvedPlanRoot) {
            throw "Plan root '$resolvedPlanRoot' does not match execution root '$resolvedRoot'."
        }
    }
    $plan = @()
    foreach ($row in $planRaw) {
        $lastWrite = $null
        if ($row.LastWriteTime) {
            try { $lastWrite = [datetime]::Parse($row.LastWriteTime) } catch { $lastWrite = $null }
        }
        $plan += [PSCustomObject]@{
            PlanIndex    = [int]$row.PlanIndex
            RelativePath = $row.RelativePath
            FullPath     = $row.FullPath
            Action       = $row.Action
            Target       = $row.Target
            Reason       = $row.Reason
            BytesSaved   = [long]$row.BytesSaved
            LastWriteTime = $lastWrite
        }
    }
    $logPath = Join-Path $LogsDir ("repo_cleanup_run_{0:yyyyMMdd_HHmmss}.log" -f (Get-Date))
    $failPath = Join-Path $LogsDir 'failed_actions.csv'
    $failed = New-Object System.Collections.Generic.List[psobject]
    $totalBytes = [long]0
    $isWindows = $env:OS -like '*Windows*' -or $PSVersionTable.Platform -eq 'Win32NT'
    $executeBlock = {
        param($item,$isWindows)
        try {
            switch ($item.Action) {
                'Quarantine' {
                    $targetDir = Split-Path -Parent $item.Target
                    if (-not (Test-Path -LiteralPath $targetDir)) {
                        New-Item -ItemType Directory -Path $targetDir -Force | Out-Null
                    }
                    Move-Item -LiteralPath $item.FullPath -Destination $item.Target -Force
                    if ($item.LastWriteTime) {
                        [System.IO.File]::SetLastWriteTime($item.Target, $item.LastWriteTime)
                    }
                }
                'DeleteRecycle' {
                    if ($isWindows) {
                        try {
                            $shell = New-Object -ComObject Shell.Application
                            $shell.Namespace(10).MoveHere($item.FullPath)
                        } catch {
                            Remove-Item -LiteralPath $item.FullPath -Force
                        }
                    } else {
                        Remove-Item -LiteralPath $item.FullPath -Force
                    }
                }
                'DeletePermanent' {
                    Remove-Item -LiteralPath $item.FullPath -Force
                }
            }
            return [PSCustomObject]@{ Success = $true; Bytes = [long]$item.BytesSaved; PlanIndex = $item.PlanIndex }
        } catch {
            return [PSCustomObject]@{ Success = $false; Error = $_.Exception.Message; PlanIndex = $item.PlanIndex }
        }
    }
    if ($PSVersionTable.PSVersion.Major -ge 7) {
        $results = $plan | ForEach-Object -Parallel {
            param($entry,$execute,$isWin)
            & $execute $entry $isWin
        } -ArgumentList $executeBlock,$isWindows -ThrottleLimit $Concurrent
    } else {
        $results = @()
        foreach ($entry in $plan) {
            $results += & $executeBlock $entry $isWindows
        }
    }
    $resultLookup = @{}
    foreach ($res in $results) {
        $resultLookup[[int]$res.PlanIndex] = $res
    }
    foreach ($entry in $plan) {
        $res = $resultLookup[[int]$entry.PlanIndex]
        if ($res -and $res.Success) {
            $totalBytes += [long]$entry.BytesSaved
        } elseif ($res) {
            $failed.Add([PSCustomObject]@{
                RelativePath = $entry.RelativePath
                Action       = $entry.Action
                Error        = $res.Error
            })
        } else {
            $failed.Add([PSCustomObject]@{
                RelativePath = $entry.RelativePath
                Action       = $entry.Action
                Error        = 'Execution result missing.'
            })
        }
    }
    $summary = "Reclaimed space: {0:N2} GB" -f ($totalBytes / 1GB)
    $summary | Tee-Object -FilePath $logPath
    if ($failed.Count -gt 0) {
        $failed | Export-Csv -LiteralPath $failPath -NoTypeInformation
    }
}

function Build-SeasonIndex {
    param(
        [string]$InventoryDir,
        [string]$IndexDir
    )
    $inventoryFile = Join-Path $InventoryDir 'repo_inventory.csv'
    if (-not (Test-Path -LiteralPath $inventoryFile)) {
        throw 'Inventory not found. Run -Mode Inventory first.'
    }
    $records = Import-Csv -LiteralPath $inventoryFile
    if ($null -eq $records) { $records = @() } else { $records = @($records) }
    $kept = @($records | Where-Object { $_.Status -like 'KEEP*' })
    $index = @()
    $groups = @($kept | Group-Object -Property { ($_.RelativePath -split [System.IO.Path]::DirectorySeparatorChar)[0] })
    foreach ($group in $groups) {
        $atomics = @($group.Group | Where-Object { $_.RelativePath -match 'atomic' })
        $reels = @($group.Group | Where-Object { $_.RelativePath -match 'reel' -or $_.RelativePath -match 'postable' })
        $masters = @($group.Group | Where-Object { $_.RelativePath -match 'master' -or $_.RelativePath -match 'Game ' })
        $durationTotal = ($atomics | Measure-Object -Property Duration -Sum).Sum
        $durationValue = if ($durationTotal) { $durationTotal } else { 0 }
        $index += [PSCustomObject]@{
            Bucket            = $group.Name
            AtomicClipCount   = $atomics.Count
            AtomicDurationSec = [Math]::Round([double]$durationValue, 2)
            MasterCount       = $masters.Count
            ReelCount         = $reels.Count
            MissingReel       = if ($atomics.Count -gt 0 -and $reels.Count -eq 0) { $true } else { $false }
        }
    }
    $csvPath = Join-Path $IndexDir 'season_index.csv'
    $jsonPath = Join-Path $IndexDir 'season_index.json'
    $index | Export-Csv -LiteralPath $csvPath -NoTypeInformation
    $index | ConvertTo-Json -Depth 5 | Set-Content -LiteralPath $jsonPath
}

function Run-Doctor {
    param(
        [string]$RootPath,
        [string]$InventoryDir
    )
    $report = @()
    $report += "RepoClean Doctor Report"
    $report += "Generated: $(Get-Date -Format 'u')"
    $report += ''
    $ffprobe = Get-Command -Name 'ffprobe' -ErrorAction SilentlyContinue
    $report += if ($ffprobe) { "ffprobe detected at $($ffprobe.Source)" } else { 'ffprobe not detected (media metadata will be skipped).' }
    $report += "PowerShell version: $($PSVersionTable.PSVersion)"
    $report += if ($PSVersionTable.PSVersion.Major -ge 7) { 'Parallel features enabled.' } else { 'Running on Windows PowerShell; parallel inventory will be sequential.' }
    $isNtfs = ([System.IO.DriveInfo]([System.IO.Path]::GetPathRoot($RootPath))).DriveFormat -eq 'NTFS'
    $report += if ($isNtfs) { 'NTFS detected; hardlink dedupe available.' } else { 'Non-NTFS filesystem; hardlink dedupe unavailable.' }
    try {
        $longPathEnabled = Get-ItemProperty -Path 'HKLM:\SYSTEM\CurrentControlSet\Control\FileSystem' -Name 'LongPathsEnabled' -ErrorAction Stop
        if ($longPathEnabled.LongPathsEnabled -eq 1) {
            $report += 'Long path support is enabled.'
        } else {
            $report += 'Long path support disabled. Enable Windows 10+ long paths for best results.'
        }
    } catch {
        $report += 'Unable to determine long path support. Run as administrator to confirm settings.'
    }
    $reportPath = Join-Path $InventoryDir 'environment_report.txt'
    Set-Content -LiteralPath $reportPath -Value $report
    $report | ForEach-Object { Write-Host $_ }
}

$repoRoot = Get-RepoRoot -RootPath $Root
$scriptRoot = Split-Path -Parent $MyInvocation.MyCommand.Path
$outputPaths = Initialize-OutputPaths -BaseRoot $repoRoot
$docsDir = Join-Path $scriptRoot 'docs'
$rules = Import-KeepRules -ScriptRoot $scriptRoot
$keepPatterns = Get-WildcardSet -Patterns $rules.KeepGlobs
$removePatterns = Get-WildcardSet -Patterns $rules.RemoveGlobs
$hashCachePath = Join-Path $outputPaths.Inventory 'hash_cache.csv'
$hashCache = Load-HashCache -CachePath $hashCachePath

switch ($Mode) {
    'FindExistingTools' {
        Find-ExistingTools -RootPath $repoRoot -InventoryDir $outputPaths.Inventory -DocsDir $docsDir | Out-Null
    }
    'Inventory' {
        # Fast, resilient file enumeration
        $excludeDirs = @('.git', '.venv', 'out\esrgan', 'out\render_logs\scratch', '_trash', '_quarantine')
        $excludes = $excludeDirs | ForEach-Object { ('*' + $_ + '*') }

        $rawFiles = $null
        $gciParams = @{
            LiteralPath = $repoRoot
            Recurse     = $true
            File        = $true
            ErrorAction = 'SilentlyContinue'
            Force       = [bool]$IncludeHidden
        }
        $supportsDepth = $PSVersionTable.PSVersion.Major -ge 7
        if ($MaxDepth -gt 0 -and $supportsDepth) {
            $gciParams['Depth'] = $MaxDepth
        }
        if ($MaxDepth -gt 0 -and -not $supportsDepth) {
            $rawFiles = Get-FileEnumeration -RootPath $repoRoot -MaxDepth:$MaxDepth -IncludeHidden:$IncludeHidden -FollowJunctions:$FollowJunctions
        } else {
            $rawFiles = Get-ChildItem @gciParams
        }

        $files = $rawFiles |
          Where-Object {
            if (-not $_) { return $false }
            if (-not $FollowJunctions -and ($_.Attributes -band [System.IO.FileAttributes]::ReparsePoint)) { return $false }
            $full = $_.FullName
            -not ($excludes | Where-Object { $full -like $_ })
          } |
          ForEach-Object {
            New-FileRow -Root $repoRoot -File $_
          }

        # Safety: force array even if single/zero results
        $files = @($files)
        Write-Log "Inventory seeded with $($files.Count) rows" 'INFO'
        $records = Get-InventoryRecords -Files $files -RootPath $repoRoot -Fast:$Fast -HashAlgo $HashAlgo -KeepPatterns $keepPatterns -RemovePatterns $removePatterns -SidecarExts $rules.SidecarExts -HashCache $hashCache -HashCachePath $hashCachePath
        if ($Fast) {
            Enhance-HashesForFastMode -Records $records -RootPath $repoRoot -HashAlgo $HashAlgo -HashCache $hashCache
        }
        Export-InventoryOutputs -Records $records -InventoryDir $outputPaths.Inventory
        Build-MappingFiles -Records $records -InventoryDir $outputPaths.Inventory
        Save-HashCache -Cache $hashCache -CachePath $hashCachePath
        Find-ExistingTools -RootPath $repoRoot -InventoryDir $outputPaths.Inventory -DocsDir $docsDir | Out-Null
        Write-Log 'Inventory complete.' 'SUCCESS'
    }
    'Plan' {
        $inventoryFile = Join-Path $outputPaths.Inventory 'repo_inventory.csv'
        if (-not (Test-Path -LiteralPath $inventoryFile)) {
            throw 'No inventory found. Run -Mode Inventory first.'
        }
        $planPath = New-CleanupPlan -RootPath $repoRoot -InventoryDir $outputPaths.Inventory -PlansDir $outputPaths.Plans -Strategy $Strategy -EnableHardlink:$EnableHardlink -Permanent:$Permanent
        Write-Log "Plan written to $planPath" 'SUCCESS'
    }
    'Execute' {
        if (-not $ConfirmRun) {
            throw 'Refusing to act: you must pass -ConfirmRun.'
        }
        if ($DryRun) {
            throw 'Refusing to act: you passed -DryRun (default). Use -DryRun:$false to operate.'
        }
        $planPath = Join-Path $outputPaths.Plans 'cleanup_plan.csv'
        Invoke-CleanupExecution -PlanPath $planPath -RootPath $repoRoot -LogsDir $outputPaths.Logs -DryRun:$DryRun -ConfirmRun:$ConfirmRun -Concurrent $Concurrent
        Write-Log 'Execution complete.' 'SUCCESS'
    }
    'Index' {
        Build-SeasonIndex -InventoryDir $outputPaths.Inventory -IndexDir $outputPaths.Index
        Write-Log 'Index refreshed.' 'SUCCESS'
    }
    'Doctor' {
        Run-Doctor -RootPath $repoRoot -InventoryDir $outputPaths.Inventory
        Find-ExistingTools -RootPath $repoRoot -InventoryDir $outputPaths.Inventory -DocsDir $docsDir | Out-Null
    }
}<|MERGE_RESOLUTION|>--- conflicted
+++ resolved
@@ -473,15 +473,12 @@
             Hash          = $hash
             Status        = $status
         }
-<<<<<<< HEAD
         $records.Add($record)
-=======
         # Add metadata without replacing the object so previously attached fields (e.g., RelativePath) persist.
         $record.Duration = $duration
         $record.Width = $width
         $record.Height = $height
         $records += $record
->>>>>>> 3574d47d
         if ($hash) {
             $HashCache[$cacheKey] = [PSCustomObject]@{
                 Path          = $cacheKey
